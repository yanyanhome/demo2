# yaml-language-server: $schema=./registry_schema.json

# This file is used to generate cookbook.openai.com. It specifies which paths we
# should build pages for, and indicates metadata such as tags, creation date and
# authors for each page.

- title: Data preparation and analysis for chat model fine-tuning
  path: examples/Chat_finetuning_data_prep.ipynb
  date: 2023-08-22
  authors:
    - mwu1993
    - simonpfish
  tags:
    - completions
    - tiktoken

- title: Classification using embeddings
  path: examples/Classification_using_embeddings.ipynb
  date: 2022-07-11
  authors:
    - ted-at-openai
    - logankilpatrick
  tags:
    - embeddings

- title: Clustering
  path: examples/Clustering.ipynb
  date: 2022-03-10
  authors:
    - BorisPower
    - ted-at-openai
    - logankilpatrick
  tags:
    - embeddings

- title: Clustering for Transaction Classification
  path: examples/Clustering_for_transaction_classification.ipynb
  date: 2022-10-20
  authors:
    - colin-jarvis
    - ted-at-openai
  tags:
    - embeddings
    - completions

- title: Code search
  path: examples/Code_search.ipynb
  date: 2022-03-10
  authors:
    - BorisPower
    - logankilpatrick
    - eli64s
  tags:
    - embeddings

- title: Customizing embeddings
  path: examples/Customizing_embeddings.ipynb
  date: 2022-03-10
  authors:
    - ted-at-openai
    - BorisPower
  tags:
    - embeddings

- title: Embedding Wikipedia articles for search
  path: examples/Embedding_Wikipedia_articles_for_search.ipynb
  date: 2023-04-14
  authors:
    - ted-at-openai
  tags:
    - embeddings
    - completions

- title: Embedding texts that are longer than the model's maximum context length
  path: examples/Embedding_long_inputs.ipynb
  date: 2023-01-18
  authors:
    - filipeabperes
  tags:
    - embeddings
    - tiktoken

- title: Long Document Content Extraction
  path: examples/Entity_extraction_for_long_documents.ipynb
  date: 2023-02-20
  authors:
    - colin-openai
  tags:
    - completions

- title: Fine tuning classification example
  path: examples/Fine-tuned_classification.ipynb
  date: 2022-03-10
  authors:
    - BorisPower
  tags:
    - completions

- title: >-
    Function calling for nearby places: Leveraging the Google Places API and
    customer profiles
  path: examples/Function_calling_finding_nearby_places.ipynb
  date: 2023-08-11
  authors:
    - prestontuggle
  tags:
    - completions

- title: Get embeddings
  path: examples/Get_embeddings.ipynb
  date: 2022-03-10
  authors:
    - BorisPower
    - ted-at-openai
    - logankilpatrick
  tags:
    - embeddings

- title: How to build a tool-using agent with LangChain
  path: examples/How_to_build_a_tool-using_agent_with_Langchain.ipynb
  date: 2023-05-02
  authors:
    - colin-openai
  tags:
    - completions
    - embeddings

- title: How to use functions with a knowledge base
  path: examples/How_to_call_functions_for_knowledge_retrieval.ipynb
  date: 2023-06-14
  authors:
    - joe-at-openai
  tags:
    - completions

- title: How to call functions with chat models
  path: examples/How_to_call_functions_with_chat_models.ipynb
  date: 2023-06-13
  authors:
    - colin-openai
    - joe-at-openai
  tags:
    - completions

- title: How to count tokens with tiktoken
  path: examples/How_to_count_tokens_with_tiktoken.ipynb
  date: 2022-12-16
  authors:
    - ted-at-openai
  tags:
    - tiktoken
    - completions

- title: How to fine-tune chat models
  path: examples/How_to_finetune_chat_models.ipynb
  date: 2023-08-22
  authors:
    - simonpfish
  tags:
    - completions

- title: How to format inputs to ChatGPT models
  path: examples/How_to_format_inputs_to_ChatGPT_models.ipynb
  date: 2023-03-01
  authors:
    - ted-at-openai
  tags:
    - completions
    - tiktoken

- title: How to handle rate limits
  path: examples/How_to_handle_rate_limits.ipynb
  date: 2022-09-10
  authors:
    - ted-at-openai
  tags:
    - completions
    - embeddings

- title: How to stream completions
  path: examples/How_to_stream_completions.ipynb
  date: 2022-09-02
  authors:
    - ted-at-openai
  tags:
    - completions
    - tiktoken

- title: Multiclass Classification for Transactions
  path: examples/Multiclass_classification_for_transactions.ipynb
  date: 2022-10-20
  authors:
    - colin-jarvis
  tags:
    - embeddings
    - completions

- title: Get embeddings from dataset
  path: examples/Get_embeddings_from_dataset.ipynb
  date: 2022-03-10
  authors:
    - BorisPower
    - ted-at-openai
  tags:
    - embeddings

- title: Question answering using a search API and re-ranking
  path: examples/Question_answering_using_a_search_API.ipynb
  date: 2023-06-16
  authors:
    - simonpfish
    - ted-at-openai
  tags:
    - embeddings
    - completions

- title: Question answering using embeddings-based search
  path: examples/Question_answering_using_embeddings.ipynb
  date: 2022-06-10
  authors:
    - ted-at-openai
    - MikeHeaton
  tags:
    - embeddings
    - completions

- title: Recommendation using embeddings and nearest neighbor search
  path: examples/Recommendation_using_embeddings.ipynb
  date: 2022-03-10
  authors:
    - ted-at-openai
    - BorisPower
    - logankilpatrick
  tags:
    - embeddings

- title: Regression using the embeddings
  path: examples/Regression_using_embeddings.ipynb
  date: 2022-03-10
  authors:
    - BorisPower
    - ted-at-openai
    - logankilpatrick
  tags:
    - embeddings

- title: Search reranking with cross-encoders
  path: examples/Search_reranking_with_cross-encoders.ipynb
  date: 2023-06-28
  authors:
    - colin-openai
  tags:
    - embeddings
    - completions

- title: Semantic text search using embeddings
  path: examples/Semantic_text_search_using_embeddings.ipynb
  date: 2022-03-10
  authors:
    - BorisPower
    - ted-at-openai
    - logankilpatrick
  tags:
    - embeddings

- title: Unit test writing using a multi-step prompt
  path: examples/Unit_test_writing_using_a_multi-step_prompt.ipynb
  date: 2022-11-15
  authors:
    - ted-at-openai
  tags:
    - completions

- title: Unit test writing using a multi-step prompt (with the older API)
  path: >-
    examples/Unit_test_writing_using_a_multi-step_prompt_with_older_completions_API.ipynb
  date: 2023-05-19
  authors:
    - ted-at-openai
  tags:
    - completions

- title: User and product embeddings
  path: examples/User_and_product_embeddings.ipynb
  date: 2022-03-10
  authors:
    - BorisPower
  tags:
    - embeddings

- title: Visualizing the embeddings in 2D
  path: examples/Visualizing_embeddings_in_2D.ipynb
  date: 2022-03-10
  authors:
    - BorisPower
    - ted-at-openai
  tags:
    - embeddings

- title: Visualizing embeddings in 3D
  path: examples/Visualizing_embeddings_in_3D.ipynb
  date: 2022-03-10
  authors:
    - BorisPower
    - ted-at-openai
  tags:
    - embeddings

- title: Visualizing the embeddings in W&B
  path: examples/Visualizing_embeddings_in_W&B.ipynb
  date: 2023-02-01
  authors:
    - scottire
  tags:
    - embeddings

- title: Visualizing Open AI Embeddings in Atlas
  path: examples/Visualizing_embeddings_with_Atlas.ipynb
  date: 2023-03-28
  authors:
    - AndriyMulyar
    - TDulka
  tags:
    - embeddings

- title: "Addressing transcription misspellings: prompt vs post-processing"
  path: examples/Whisper_correct_misspelling.ipynb
  date: 2023-08-11
  authors:
    - prestontuggle
  tags:
    - whisper
    - completions

- title: "Enhancing Whisper transcriptions: pre- & post-processing techniques"
  path: examples/Whisper_processing_guide.ipynb
  date: 2023-08-11
  authors:
    - prestontuggle
  tags:
    - whisper

- title: Whisper prompting guide
  path: examples/Whisper_prompting_guide.ipynb
  date: 2023-06-27
  authors:
    - prestontuggle
  tags:
    - whisper
    - completions

- title: Zero-shot classification with embeddings
  path: examples/Zero-shot_classification_with_embeddings.ipynb
  date: 2022-03-10
  authors:
    - BorisPower
    - ted-at-openai
    - logankilpatrick
  tags:
    - embeddings

- title: Azure DALL·E image generation example
  path: examples/azure/DALL-E.ipynb
  date: 2023-06-12
  authors:
    - glecaros
  tags:
    - dall-e

- title: Azure chat completions example (preview)
  path: examples/azure/chat.ipynb
  date: 2023-03-28
  authors:
    - cmurtz-msft
    - glecaros
    - kristapratico
  tags:
    - completions

- title: Azure chat completion models with your own data (preview)
  path: examples/azure/chat_with_your_own_data.ipynb
  date: 2023-09-11
  authors:
    - kristapratico
  tags:
    - completions

- title: Azure completions example
  path: examples/azure/completions.ipynb
  date: 2022-12-16
  authors:
    - cmurtz-msft
    - glecaros
    - kristapratico
  tags:
    - embeddings
    - completions

- title: Azure embeddings example
  path: examples/azure/embeddings.ipynb
  date: 2022-07-12
  authors:
    - ted-at-openai
    - cmurtz-msft
    - glecaros
    - kristapratico
  tags:
    - embeddings

- title: Azure functions example
  path: examples/azure/functions.ipynb
  date: 2023-07-21
  authors:
    - kristapratico
  tags:
    - completions

- title: Translate a book writen in LaTeX from Slovenian into English
  path: examples/book_translation/translate_latex_book.ipynb
  date: 2022-03-10
  authors:
    - BorisPower
  tags:
    - completions
    - tiktoken

- title: How to create dynamic masks with DALL·E and Segment Anything
  path: >-
    examples/dalle/How_to_create_dynamic_masks_with_DALL-E_and_Segment_Anything.ipynb
  date: 2023-05-19
  authors:
    - colin-openai
  tags:
    - dall-e

- title: How to use the DALL·E API
  path: examples/dalle/Image_generations_edits_and_variations_with_DALL-E.ipynb
  date: 2022-11-04
  authors:
    - ted-at-openai
  tags:
    - dall-e

- title: Evaluating Abstractive Summarization
  path: examples/evaluation/How_to_eval_abstractive_summarization.ipynb
  date: 2023-08-16
  authors:
    - shyamal-anadkat
    - simonpfish
  tags:
    - embeddings
    - completions

- title: Fine-Tuned Q&A - Collect Data
  path: examples/fine-tuned_qa/olympics-1-collect-data.ipynb
  date: 2022-03-10
  authors:
    - ted-at-openai
    - BorisPower
  tags:
    - embeddings
    - completions

- title: Fine-Tuned Q&A - Create Q&A
  path: examples/fine-tuned_qa/olympics-2-create-qa.ipynb
  date: 2022-03-10
  authors:
    - ted-at-openai
    - BorisPower
  tags:
    - embeddings
    - completions

- title: Fine-Tuned Q&A - Train
  path: examples/fine-tuned_qa/olympics-3-train-qa.ipynb
  date: 2022-03-10
  authors:
    - ted-at-openai
    - BorisPower
  tags:
    - completions
    - embeddings

- title: Visualizing the embeddings in Kangas
  path: examples/third_party_examples/Visualizing_embeddings_in_Kangas.ipynb
  date: 2023-07-11
  authors:
    - dsblank
  tags:
    - embeddings

- title: Financial Document Analysis with LlamaIndex
  path: >-
    examples/third_party_examples/financial_document_analysis_with_llamaindex.ipynb
  date: 2023-06-22
  authors:
    - Disiok
  tags:
    - embeddings
    - completions

- title: Vector Databases
  path: examples/vector_databases/README.md
  date: 2023-06-28
  authors:
    - colin-openai
    - moizsajid
  tags:
    - embeddings

- title: Using PolarDB-PG as a vector database for OpenAI embeddings
  path: >-
    examples/vector_databases/PolarDB/Getting_started_with_PolarDB_and_OpenAI.ipynb
  date: 2023-07-11
  authors:
    - liuchengshan-lcs
  tags:
    - embeddings

- title: Semantic search with SingleStoreDB
  path: >-
    examples/vector_databases/SingleStoreDB/OpenAI_wikipedia_semantic_search.ipynb
  date: 2023-05-22
  authors:
    - arno756
  tags:
    - completions
    - embeddings

- title: SingleStoreDB
  path: examples/vector_databases/SingleStoreDB/README.md
  date: 2023-05-22
  authors:
    - arno756
  tags:
    - embeddings
    - completions

- title: Using AnalyticDB as a vector database for OpenAI embeddings
  path: >-
    examples/vector_databases/analyticdb/Getting_started_with_AnalyticDB_and_OpenAI.ipynb
  date: 2023-04-06
  authors:
    - wangxuqi
  tags:
    - embeddings

- title: Question Answering with Langchain, AnalyticDB and OpenAI
  path: >-
    examples/vector_databases/analyticdb/QA_with_Langchain_AnalyticDB_and_OpenAI.ipynb
  date: 2023-05-05
  authors:
    - wangxuqi
  tags:
    - embeddings
    - tiktoken

- title: Azure Cognitive Search as a vector database for OpenAI embeddings
  path: >-
    examples/vector_databases/azuresearch/Getting_started_with_azure_cognitive_search_and_openai.ipynb
  date: 2023-09-11
  authors:
    - farzad528
  tags:
    - embeddings

- title: Philosophy with Vector Embeddings, OpenAI and Cassandra / Astra DB
  path: examples/vector_databases/cassandra_astradb/Philosophical_Quotes_CQL.ipynb
  date: 2023-08-29
  authors:
    - hemidactylus
  tags:
    - embeddings
    - completions

- title: Philosophy with Vector Embeddings, OpenAI and Cassandra / Astra DB
  path: >-
    examples/vector_databases/cassandra_astradb/Philosophical_Quotes_cassIO.ipynb
  date: 2023-08-29
  authors:
    - hemidactylus
  tags:
    - embeddings
    - completions

- title: Cassandra / Astra DB
  path: examples/vector_databases/cassandra_astradb/README.md
  date: 2023-08-29
  authors:
    - hemidactylus
  tags:
    - embeddings

- title: Using Chroma for Embeddings Search
  path: examples/vector_databases/chroma/Using_Chroma_for_embeddings_search.ipynb
  date: 2023-06-28
  authors:
    - colin-openai
    - atroyn
  tags:
    - embeddings

- title: Robust Question Answering with Chroma and OpenAI
  path: examples/vector_databases/chroma/hyde-with-chroma-and-openai.ipynb
  date: 2023-04-06
  authors:
    - atroyn
  tags:
    - embeddings
    - completions

- title: Elasticsearch
  path: examples/vector_databases/elasticsearch/README.md
  date: 2023-08-29
  authors:
    - leemthompo
  tags:
    - embeddings
    - completions

- title: Retrieval augmented generation using Elasticsearch and OpenAI
  path: >-
    examples/vector_databases/elasticsearch/elasticsearch-retrieval-augmented-generation.ipynb
  date: 2023-08-29
  authors:
    - leemthompo
  tags:
    - embeddings
    - completions

- title: Semantic search using Elasticsearch and OpenAI
  path: examples/vector_databases/elasticsearch/elasticsearch-semantic-search.ipynb
  date: 2023-08-29
  authors:
    - leemthompo
  tags:
    - embeddings
    - completions

- title: Using Hologres as a vector database for OpenAI embeddings
  path: >-
    examples/vector_databases/hologres/Getting_started_with_Hologres_and_OpenAI.ipynb
  date: 2023-05-19
  authors:
    - zcgeng
  tags:
    - embeddings

- title: Kusto as a Vector database for AI embeddings
  path: >-
    examples/vector_databases/kusto/Getting_started_with_kusto_and_openai_embeddings.ipynb
  date: 2023-05-10
  authors:
    - Anshul Sharma
  tags:
    - embeddings

- title: Kusto as a Vector database
  path: examples/vector_databases/kusto/README.md
  date: 2023-05-10
  authors:
    - Anshul Sharma
  tags:
    - embeddings

- title: Filtered Search with Milvus and OpenAI
  path: >-
    examples/vector_databases/milvus/Filtered_search_with_Milvus_and_OpenAI.ipynb
  date: 2023-03-28
  authors:
    - filip-halt
  tags:
    - embeddings

- title: Getting Started with Milvus and OpenAI
  path: >-
    examples/vector_databases/milvus/Getting_started_with_Milvus_and_OpenAI.ipynb
  date: 2023-03-28
  authors:
    - filip-halt
  tags:
    - embeddings

- title: Using MyScale as a vector database for OpenAI embeddings
  path: >-
    examples/vector_databases/myscale/Getting_started_with_MyScale_and_OpenAI.ipynb
  date: 2023-05-01
  authors:
    - melovy
  tags:
    - embeddings

- title: Using MyScale for Embeddings Search
  path: examples/vector_databases/myscale/Using_MyScale_for_embeddings_search.ipynb
  date: 2023-06-28
  authors:
    - colin-openai
  tags:
    - embeddings

- title: Retrieval Augmentation for GPT-4 using Pinecone
  path: examples/vector_databases/pinecone/GPT4_Retrieval_Augmentation.ipynb
  date: 2023-03-24
  authors:
    - jamescalam
  tags:
    - embeddings
    - completions
    - tiktoken

- title: Retrieval Augmented Generative Question Answering with Pinecone
  path: examples/vector_databases/pinecone/Gen_QA.ipynb
  date: 2023-02-07
  authors:
    - jamescalam
  tags:
    - embeddings
    - completions

- title: Pinecone Vector Database
  path: examples/vector_databases/pinecone/README.md
  date: 2023-03-24
  authors:
    - jamescalam
  tags:
    - embeddings
    - completions

- title: Semantic Search with Pinecone and OpenAI
  path: examples/vector_databases/pinecone/Semantic_Search.ipynb
  date: 2023-03-24
  authors:
    - jamescalam
  tags:
    - embeddings

- title: Using Pinecone for Embeddings Search
  path: >-
    examples/vector_databases/pinecone/Using_Pinecone_for_embeddings_search.ipynb
  date: 2023-06-28
  authors:
    - colin-openai
  tags:
    - embeddings

- title: Using Qdrant as a vector database for OpenAI embeddings
  path: >-
    examples/vector_databases/qdrant/Getting_started_with_Qdrant_and_OpenAI.ipynb
  date: 2023-02-16
  authors:
    - kacperlukawski
  tags:
    - embeddings

- title: Question Answering with Langchain, Qdrant and OpenAI
  path: examples/vector_databases/qdrant/QA_with_Langchain_Qdrant_and_OpenAI.ipynb
  date: 2023-02-16
  authors:
    - kacperlukawski
  tags:
    - embeddings

- title: Using Qdrant for Embeddings Search
  path: examples/vector_databases/qdrant/Using_Qdrant_for_embeddings_search.ipynb
  date: 2023-06-28
  authors:
    - colin-openai
    - kacperlukawski
  tags:
    - embeddings

- title: Redis
  path: examples/vector_databases/redis/README.md
  date: 2023-02-13
  authors:
    - Spartee
  tags:
    - embeddings
    - completions

- title: Using Redis for Embeddings Search
  path: examples/vector_databases/redis/Using_Redis_for_embeddings_search.ipynb
  date: 2023-06-28
  authors:
    - colin-openai
  tags:
    - embeddings

- title: Using Redis as a Vector Database with OpenAI
  path: examples/vector_databases/redis/getting-started-with-redis-and-openai.ipynb
  date: 2023-02-13
  authors:
    - Spartee
  tags:
    - embeddings

- title: Running Hybrid VSS Queries with Redis and OpenAI
  path: examples/vector_databases/redis/redis-hybrid-query-examples.ipynb
  date: 2023-05-11
  authors:
    - Michael Yuan
  tags:
    - embeddings

- title: Redis Vectors as JSON with OpenAI
  path: examples/vector_databases/redis/redisjson/redisjson.ipynb
  date: 2023-05-10
  authors:
    - Michael Yuan
  tags:
    - embeddings

- title: Redis as a Context Store with OpenAI Chat
  path: examples/vector_databases/redis/redisqna/redisqna.ipynb
  date: 2023-05-11
  authors:
    - Michael Yuan
  tags:
    - completions
    - embeddings

- title: Using Tair as a vector database for OpenAI embeddings
  path: examples/vector_databases/tair/Getting_started_with_Tair_and_OpenAI.ipynb
  date: 2023-09-11
  authors:
    - dongqqcom
  tags:
    - embeddings

- title: Question Answering with Langchain, Tair and OpenAI
  path: examples/vector_databases/tair/QA_with_Langchain_Tair_and_OpenAI.ipynb
  date: 2023-09-11
  authors:
    - dongqqcom
  tags:
    - embeddings
    - tiktoken
    - completions

- title: Typesense
  path: examples/vector_databases/typesense/README.md
  date: 2023-04-13
  authors:
    - jasonbosco
  tags:
    - embeddings

- title: Using Typesense for Embeddings Search
  path: >-
    examples/vector_databases/typesense/Using_Typesense_for_embeddings_search.ipynb
  date: 2023-06-28
  authors:
    - colin-openai
  tags:
    - embeddings

- title: Weaviate <> OpenAI
  path: examples/vector_databases/weaviate/README.md
  date: 2023-02-13
  authors:
    - colin-openai
  tags:
    - embeddings

- title: Using Weaviate for Embeddings Search
  path: >-
    examples/vector_databases/weaviate/Using_Weaviate_for_embeddings_search.ipynb
  date: 2023-06-28
  authors:
    - colin-openai
  tags:
    - embeddings

- title: Using Weaviate with Generative OpenAI module for Generative Search
  path: >-
    examples/vector_databases/weaviate/generative-search-with-weaviate-and-openai.ipynb
  date: 2023-05-22
  authors:
    - sebawita
  tags:
    - embeddings
    - completions

- title: Using Weaviate with OpenAI vectorize module for Embeddings Search
  path: >-
    examples/vector_databases/weaviate/getting-started-with-weaviate-and-openai.ipynb
  date: 2023-02-13
  authors:
    - colin-openai
  tags:
    - embeddings

- title: Using Weaviate with OpenAI vectorize module for Hybrid Search
  path: >-
    examples/vector_databases/weaviate/hybrid-search-with-weaviate-and-openai.ipynb
  date: 2023-02-13
  authors:
    - colin-openai
  tags:
    - embeddings

- title: Question Answering in Weaviate with OpenAI Q&A module
  path: >-
    examples/vector_databases/weaviate/question-answering-with-weaviate-and-openai.ipynb
  date: 2023-02-13
  authors:
    - colin-openai
  tags:
    - embeddings
    - completions

- title: Filtered Search with Zilliz and OpenAI
  path: >-
    examples/vector_databases/zilliz/Filtered_search_with_Zilliz_and_OpenAI.ipynb
  date: 2023-03-28
  authors:
    - filip-halt
  tags:
    - embeddings

- title: Getting Started with Zilliz and OpenAI
  path: >-
    examples/vector_databases/zilliz/Getting_started_with_Zilliz_and_OpenAI.ipynb
  date: 2023-03-28
  authors:
    - filip-halt
  tags:
    - embeddings

- title: Techniques to improve reliability
  path: techniques_to_improve_reliability.md
  date: 2022-09-12
  authors:
    - ted-at-openai
  tags:
    - completions

- title: How to work with large language models
  path: how_to_work_with_large_language_models.md
  date: 2023-01-20
  authors:
    - ted-at-openai
  tags:
    - completions

- title: Use cases for embeddings
  path: text_comparison_examples.md
  date: 2023-01-20
  authors:
    - ted-at-openai
  tags:
    - embeddings

- title: Related resources from around the web
  path: related_resources.md
  date: 2023-01-20
  authors:
    - ted-at-openai
    - simonpfish
  tags:
    - completions
    - embeddings

- title: Fine-Tuning for Retrieval Augmented Generation (RAG) with Qdrant
  path: examples/fine-tuned_qa/ft_retrieval_augmented_generation_qdrant.ipynb
  date: 2023-09-04
  authors:
    - NirantK
  tags:
    - completions
    - embeddings

- title: How to automate AWS tasks with function-calling
  path: examples/third_party_examples/How_to_automate_S3_storage_with_functions.ipynb
  date: 2023-09-27
  authors:
    - Barqawiz
  tags:
    - completions
    - embeddings

- title: Neon as a vector database
  path: examples/vector_databases/neon/README.md
  date: 2023-09-28
  authors:
    - Barqawiz
  tags:
    - embeddings

- title: Vector similarity search using Neon Postgres
  path: examples/vector_databases/neon/neon-postgres-vector-search-pgvector.ipynb
  date: 2023-09-28
  authors:
    - danieltprice
  tags:
    - embeddings

- title: Question Answering with LangChain, Deep Lake, & OpenAI
  path: examples/vector_databases/deeplake/deeplake_langchain_qa.ipynb
  date: 2023-09-30
  authors:
    - FayazRahman
  tags:
    - embeddings

<<<<<<< HEAD
- title: How to Automatic Filter and Search with Function Calling
  path: examples/How_to_automatic_filter_and_search_with_function_calling.ipynb
  date: 2023-10-02
  authors:
    - AlexZhangji
  tags:
    - completions
    - embeddings
=======
- title: Fine-tuning GPT with Weights & Biases
  path: examples/third_party_examples/GPT_finetuning_with_wandb.ipynb
  date: 2023-10-04
  authors:
    - ash0ts
  tags:
    - tiktoken
    - completions

- title: OpenAI API Monitoring with Weights & Biases Weave
  path: examples/third_party_examples/Openai_monitoring_with_wandb_weave.ipynb
  date: 2023-10-04
  authors:
    - ash0ts
  tags:
    - tiktoken
    - completions
>>>>>>> 6efff086
<|MERGE_RESOLUTION|>--- conflicted
+++ resolved
@@ -1003,7 +1003,6 @@
   tags:
     - embeddings
 
-<<<<<<< HEAD
 - title: How to Automatic Filter and Search with Function Calling
   path: examples/How_to_automatic_filter_and_search_with_function_calling.ipynb
   date: 2023-10-02
@@ -1012,7 +1011,7 @@
   tags:
     - completions
     - embeddings
-=======
+
 - title: Fine-tuning GPT with Weights & Biases
   path: examples/third_party_examples/GPT_finetuning_with_wandb.ipynb
   date: 2023-10-04
@@ -1029,5 +1028,4 @@
     - ash0ts
   tags:
     - tiktoken
-    - completions
->>>>>>> 6efff086
+    - completions