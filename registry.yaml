--- conflicted
+++ resolved
@@ -1196,7 +1196,6 @@
   tags:
     - guardrails
 
-<<<<<<< HEAD
 - title: How to build an agent with the Node.js SDK
   path: examples/How_to_build_an_agent_with_the_node_sdk.mdx
   date: 2024-01-08
@@ -1205,7 +1204,7 @@
   tags:
     - completions
     - functions
-=======
+    
 - title: How to combine GPT4 with Vision with RAG to create a clothing matchmaker app
   path: examples/How_to_combine_GPT4v_with_RAG_Outfit_Assistant.ipynb
   date: 2024-02-16
@@ -1242,5 +1241,4 @@
   authors:
     - teomusatoiu
   tags:
-    - moderation
->>>>>>> bed41103
+    - moderation