# yaml-language-server: $schema=./.github/registry_schema.json

# This file is used to generate cookbook.openai.com. It specifies which paths we
# should build pages for, and indicates metadata such as tags, creation date and
# authors for each page.


- title: Using logprobs
  path: examples/Using_logprobs.ipynb
  date: 2023-12-20
  authors:
    - jhills20
    - shyamal-anadkat
  tags:
    - completions

- title: Creating slides with the Assistants API and DALL-E3
  path: examples/Creating_slides_with_Assistants_API_and_DALL-E3.ipynb
  date: 2023-12-08
  authors:
    - jhills20
  tags:
    - assistants
    - dall-e

- title: Data preparation and analysis for chat model fine-tuning
  path: examples/Chat_finetuning_data_prep.ipynb
  date: 2023-08-22
  authors:
    - mwu1993
    - simonpfish
  tags:
    - completions
    - tiktoken

- title: Classification using embeddings
  path: examples/Classification_using_embeddings.ipynb
  date: 2022-07-11
  authors:
    - ted-at-openai
    - logankilpatrick
  tags:
    - embeddings

- title: Clustering
  path: examples/Clustering.ipynb
  date: 2022-03-10
  authors:
    - BorisPower
    - ted-at-openai
    - logankilpatrick
  tags:
    - embeddings

- title: Clustering for Transaction Classification
  path: examples/Clustering_for_transaction_classification.ipynb
  date: 2022-10-20
  authors:
    - colin-jarvis
    - ted-at-openai
  tags:
    - embeddings
    - completions

- title: Code search using embeddings
  path: examples/Code_search_using_embeddings.ipynb
  date: 2022-03-10
  authors:
    - BorisPower
    - logankilpatrick
    - eli64s
  tags:
    - embeddings

- title: Customizing embeddings
  path: examples/Customizing_embeddings.ipynb
  date: 2022-03-10
  authors:
    - ted-at-openai
    - BorisPower
  tags:
    - embeddings

- title: Embedding Wikipedia articles for search
  path: examples/Embedding_Wikipedia_articles_for_search.ipynb
  date: 2023-04-14
  authors:
    - ted-at-openai
  tags:
    - embeddings
    - completions

- title: Embedding texts that are longer than the model's maximum context length
  path: examples/Embedding_long_inputs.ipynb
  date: 2023-01-18
  authors:
    - filipeabperes
  tags:
    - embeddings
    - tiktoken

- title: Long Document Content Extraction
  path: examples/Entity_extraction_for_long_documents.ipynb
  date: 2023-02-20
  authors:
    - colin-openai
  tags:
    - completions

- title: Fine tuning classification example
  path: examples/Fine-tuned_classification.ipynb
  date: 2022-03-10
  authors:
    - BorisPower
  tags:
    - completions

- title: >-
    Function calling for nearby places: Leveraging the Google Places API and
    customer profiles
  path: examples/Function_calling_finding_nearby_places.ipynb
  date: 2023-08-11
  authors:
    - prestontuggle
  tags:
    - completions
    - functions

- title: Using embeddings
  path: examples/Using_embeddings.ipynb
  date: 2022-03-10
  authors:
    - BorisPower
    - ted-at-openai
    - logankilpatrick
  tags:
    - embeddings

- title: How to build a tool-using agent with LangChain
  path: examples/How_to_build_a_tool-using_agent_with_Langchain.ipynb
  date: 2023-05-02
  authors:
    - colin-openai
  tags:
    - completions
    - embeddings

- title: How to use functions with a knowledge base
  path: examples/How_to_call_functions_for_knowledge_retrieval.ipynb
  date: 2023-06-14
  authors:
    - colin-openai
  tags:
    - completions
    - functions

- title: How to call functions with chat models
  path: examples/How_to_call_functions_with_chat_models.ipynb
  date: 2023-06-13
  authors:
    - colin-openai
    - joe-at-openai
  tags:
    - completions
    - functions

- title: How to count tokens with tiktoken
  path: examples/How_to_count_tokens_with_tiktoken.ipynb
  date: 2022-12-16
  authors:
    - ted-at-openai
  tags:
    - tiktoken
    - completions

- title: How to fine-tune chat models
  path: examples/How_to_finetune_chat_models.ipynb
  date: 2023-08-22
  authors:
    - simonpfish
  tags:
    - completions

- title: How to format inputs to ChatGPT models
  path: examples/How_to_format_inputs_to_ChatGPT_models.ipynb
  date: 2023-03-01
  authors:
    - ted-at-openai
  tags:
    - completions
    - tiktoken

- title: How to handle rate limits
  path: examples/How_to_handle_rate_limits.ipynb
  date: 2022-09-10
  authors:
    - ted-at-openai
  tags:
    - completions
    - embeddings

- title: How to stream completions
  path: examples/How_to_stream_completions.ipynb
  date: 2022-09-02
  authors:
    - ted-at-openai
  tags:
    - completions
    - tiktoken

- title: Multiclass Classification for Transactions
  path: examples/Multiclass_classification_for_transactions.ipynb
  date: 2022-10-20
  authors:
    - colin-jarvis
  tags:
    - embeddings
    - completions

- title: Get embeddings from dataset
  path: examples/Get_embeddings_from_dataset.ipynb
  date: 2022-03-10
  authors:
    - BorisPower
    - ted-at-openai
  tags:
    - embeddings

- title: Question answering using a search API and re-ranking
  path: examples/Question_answering_using_a_search_API.ipynb
  date: 2023-06-16
  authors:
    - simonpfish
    - ted-at-openai
  tags:
    - embeddings
    - completions

- title: Question answering using embeddings-based search
  path: examples/Question_answering_using_embeddings.ipynb
  date: 2022-06-10
  authors:
    - ted-at-openai
    - MikeHeaton
  tags:
    - embeddings
    - completions

- title: Recommendation using embeddings and nearest neighbor search
  path: examples/Recommendation_using_embeddings.ipynb
  date: 2022-03-10
  authors:
    - ted-at-openai
    - BorisPower
    - logankilpatrick
  tags:
    - embeddings

- title: Regression using the embeddings
  path: examples/Regression_using_embeddings.ipynb
  date: 2022-03-10
  authors:
    - BorisPower
    - ted-at-openai
    - logankilpatrick
  tags:
    - embeddings

- title: Search reranking with cross-encoders
  path: examples/Search_reranking_with_cross-encoders.ipynb
  date: 2023-06-28
  authors:
    - colin-openai
  tags:
    - embeddings
    - completions

- title: Semantic text search using embeddings
  path: examples/Semantic_text_search_using_embeddings.ipynb
  date: 2022-03-10
  authors:
    - BorisPower
    - ted-at-openai
    - logankilpatrick
  tags:
    - embeddings

- title: Unit test writing using a multi-step prompt
  path: examples/Unit_test_writing_using_a_multi-step_prompt.ipynb
  date: 2022-11-15
  authors:
    - ted-at-openai
  tags:
    - completions

- title: Unit test writing using a multi-step prompt (with the older API)
  path: >-
    examples/Unit_test_writing_using_a_multi-step_prompt_with_older_completions_API.ipynb
  date: 2023-05-19
  authors:
    - ted-at-openai
  tags:
    - completions

- title: User and product embeddings
  path: examples/User_and_product_embeddings.ipynb
  date: 2022-03-10
  authors:
    - BorisPower
  tags:
    - embeddings

- title: Visualizing the embeddings in 2D
  path: examples/Visualizing_embeddings_in_2D.ipynb
  date: 2022-03-10
  authors:
    - BorisPower
    - ted-at-openai
  tags:
    - embeddings

- title: Visualizing embeddings in 3D
  path: examples/Visualizing_embeddings_in_3D.ipynb
  date: 2022-03-10
  authors:
    - BorisPower
    - ted-at-openai
  tags:
    - embeddings

- title: Visualizing embeddings in Weights and Biases
  path: examples/third_party/Visualizing_embeddings_in_wandb.ipynb
  date: 2023-02-01
  authors:
    - scottire
  tags:
    - embeddings

- title: Visualizing embeddings in Atlas
  path: examples/third_party/Visualizing_embeddings_with_Atlas.ipynb
  date: 2023-03-28
  authors:
    - AndriyMulyar
    - TDulka
  tags:
    - embeddings

- title: "Addressing transcription misspellings: prompt vs post-processing"
  path: examples/Whisper_correct_misspelling.ipynb
  date: 2023-08-11
  authors:
    - prestontuggle
  tags:
    - whisper
    - completions

- title: "Enhancing Whisper transcriptions: pre- & post-processing techniques"
  path: examples/Whisper_processing_guide.ipynb
  date: 2023-08-11
  authors:
    - prestontuggle
  tags:
    - whisper

- title: Whisper prompting guide
  path: examples/Whisper_prompting_guide.ipynb
  date: 2023-06-27
  authors:
    - prestontuggle
  tags:
    - whisper
    - completions

- title: Zero-shot classification with embeddings
  path: examples/Zero-shot_classification_with_embeddings.ipynb
  date: 2022-03-10
  authors:
    - BorisPower
    - ted-at-openai
    - logankilpatrick
  tags:
    - embeddings

- title: Azure DALL·E image generation example
  path: examples/azure/DALL-E.ipynb
  date: 2023-06-12
  authors:
    - glecaros
  tags:
    - dall-e

- title: Azure chat completions example (preview)
  path: examples/azure/chat.ipynb
  date: 2023-03-28
  authors:
    - cmurtz-msft
    - glecaros
    - kristapratico
  tags:
    - completions

- title: Azure chat completion models with your own data (preview)
  path: examples/azure/chat_with_your_own_data.ipynb
  date: 2023-09-11
  authors:
    - kristapratico
  tags:
    - completions

- title: Azure completions example
  path: examples/azure/completions.ipynb
  date: 2022-12-16
  authors:
    - cmurtz-msft
    - glecaros
    - kristapratico
  tags:
    - embeddings
    - completions

- title: Azure embeddings example
  path: examples/azure/embeddings.ipynb
  date: 2022-07-12
  authors:
    - ted-at-openai
    - cmurtz-msft
    - glecaros
    - kristapratico
  tags:
    - embeddings

- title: Azure functions example
  path: examples/azure/functions.ipynb
  date: 2023-07-21
  authors:
    - kristapratico
  tags:
    - completions
    - functions

- title: Translate a book writen in LaTeX from Slovenian into English
  path: examples/book_translation/translate_latex_book.ipynb
  date: 2022-03-10
  authors:
    - BorisPower
  tags:
    - completions
    - tiktoken

- title: How to create dynamic masks with DALL·E and Segment Anything
  path: >-
    examples/dalle/How_to_create_dynamic_masks_with_DALL-E_and_Segment_Anything.ipynb
  date: 2023-05-19
  authors:
    - colin-openai
  tags:
    - dall-e

- title: How to use the DALL·E API
  path: examples/dalle/Image_generations_edits_and_variations_with_DALL-E.ipynb
  date: 2022-11-04
  authors:
    - ted-at-openai
  tags:
    - dall-e

- title: How to evaluate a summarization task
  path: examples/evaluation/How_to_eval_abstractive_summarization.ipynb
  date: 2023-08-16
  authors:
    - shyamal-anadkat
    - simonpfish
  tags:
    - embeddings
    - completions

- title: Fine-Tuned Q&A - Collect Data
  path: examples/fine-tuned_qa/olympics-1-collect-data.ipynb
  date: 2022-03-10
  authors:
    - ted-at-openai
    - BorisPower
  tags:
    - embeddings
    - completions

- title: Fine-Tuned Q&A - Create Q&A
  path: examples/fine-tuned_qa/olympics-2-create-qa.ipynb
  date: 2022-03-10
  authors:
    - ted-at-openai
    - BorisPower
  tags:
    - embeddings
    - completions

- title: Fine-Tuned Q&A - Train
  path: examples/fine-tuned_qa/olympics-3-train-qa.ipynb
  date: 2022-03-10
  authors:
    - ted-at-openai
    - BorisPower
  tags:
    - completions
    - embeddings

- title: Visualizing the embeddings in Kangas
  path: examples/third_party/Visualizing_embeddings_in_Kangas.ipynb
  date: 2023-07-11
  authors:
    - dsblank
  tags:
    - embeddings

- title: Financial Document Analysis with LlamaIndex
  path: >-
    examples/third_party/financial_document_analysis_with_llamaindex.ipynb
  date: 2023-06-22
  authors:
    - Disiok
  tags:
    - embeddings
    - completions

- title: Vector Databases
  path: examples/vector_databases/README.md
  date: 2023-06-28
  authors:
    - colin-openai
    - moizsajid
  tags:
    - embeddings

- title: Using PolarDB-PG as a vector database for OpenAI embeddings
  path: >-
    examples/vector_databases/PolarDB/Getting_started_with_PolarDB_and_OpenAI.ipynb
  date: 2023-07-11
  authors:
    - liuchengshan-lcs
  tags:
    - embeddings

- title: Semantic search with SingleStoreDB
  path: >-
    examples/vector_databases/SingleStoreDB/OpenAI_wikipedia_semantic_search.ipynb
  date: 2023-05-22
  authors:
    - arno756
  tags:
    - completions
    - embeddings

- title: SingleStoreDB
  path: examples/vector_databases/SingleStoreDB/README.md
  date: 2023-05-22
  authors:
    - arno756
  tags:
    - embeddings
    - completions

- title: Using AnalyticDB as a vector database for OpenAI embeddings
  path: >-
    examples/vector_databases/analyticdb/Getting_started_with_AnalyticDB_and_OpenAI.ipynb
  date: 2023-04-06
  authors:
    - wangxuqi
  tags:
    - embeddings

- title: Question Answering with Langchain, AnalyticDB and OpenAI
  path: >-
    examples/vector_databases/analyticdb/QA_with_Langchain_AnalyticDB_and_OpenAI.ipynb
  date: 2023-05-05
  authors:
    - wangxuqi
  tags:
    - embeddings
    - tiktoken

- title: Azure AI Search as a vector database for OpenAI embeddings
  path: >-
    examples/vector_databases/azuresearch/Getting_started_with_azure_ai_search_and_openai.ipynb
  date: 2023-09-11
  authors:
    - farzad528
  tags:
    - embeddings

- title: Philosophy with Vector Embeddings, OpenAI and Cassandra / Astra DB
  path: examples/vector_databases/cassandra_astradb/Philosophical_Quotes_CQL.ipynb
  date: 2023-08-29
  authors:
    - hemidactylus
  tags:
    - embeddings
    - completions

- title: Philosophy with Vector Embeddings, OpenAI and Cassandra / Astra DB
  path: >-
    examples/vector_databases/cassandra_astradb/Philosophical_Quotes_cassIO.ipynb
  date: 2023-08-29
  authors:
    - hemidactylus
  tags:
    - embeddings
    - completions

- title: Cassandra / Astra DB
  path: examples/vector_databases/cassandra_astradb/README.md
  date: 2023-08-29
  authors:
    - hemidactylus
  tags:
    - embeddings

- title: Using Chroma for Embeddings Search
  path: examples/vector_databases/chroma/Using_Chroma_for_embeddings_search.ipynb
  date: 2023-06-28
  authors:
    - colin-openai
    - atroyn
  tags:
    - embeddings

- title: Robust Question Answering with Chroma and OpenAI
  path: examples/vector_databases/chroma/hyde-with-chroma-and-openai.ipynb
  date: 2023-04-06
  authors:
    - atroyn
  tags:
    - embeddings
    - completions

- title: Elasticsearch
  path: examples/vector_databases/elasticsearch/README.md
  date: 2023-08-29
  authors:
    - leemthompo
  tags:
    - embeddings
    - completions

- title: Retrieval augmented generation using Elasticsearch and OpenAI
  path: >-
    examples/vector_databases/elasticsearch/elasticsearch-retrieval-augmented-generation.ipynb
  date: 2023-08-29
  authors:
    - leemthompo
  tags:
    - embeddings
    - completions

- title: Semantic search using Elasticsearch and OpenAI
  path: examples/vector_databases/elasticsearch/elasticsearch-semantic-search.ipynb
  date: 2023-08-29
  authors:
    - leemthompo
  tags:
    - embeddings
    - completions

- title: Using Hologres as a vector database for OpenAI embeddings
  path: >-
    examples/vector_databases/hologres/Getting_started_with_Hologres_and_OpenAI.ipynb
  date: 2023-05-19
  authors:
    - zcgeng
  tags:
    - embeddings

- title: Kusto as a Vector database for AI embeddings
  path: >-
    examples/vector_databases/kusto/Getting_started_with_kusto_and_openai_embeddings.ipynb
  date: 2023-05-10
  authors:
    - Anshul Sharma
  tags:
    - embeddings

- title: Kusto as a Vector database
  path: examples/vector_databases/kusto/README.md
  date: 2023-05-10
  authors:
    - Anshul Sharma
  tags:
    - embeddings

- title: Filtered Search with Milvus and OpenAI
  path: >-
    examples/vector_databases/milvus/Filtered_search_with_Milvus_and_OpenAI.ipynb
  date: 2023-03-28
  authors:
    - filip-halt
  tags:
    - embeddings

- title: Getting Started with Milvus and OpenAI
  path: >-
    examples/vector_databases/milvus/Getting_started_with_Milvus_and_OpenAI.ipynb
  date: 2023-03-28
  authors:
    - filip-halt
  tags:
    - embeddings

- title: Using MyScale as a vector database for OpenAI embeddings
  path: >-
    examples/vector_databases/myscale/Getting_started_with_MyScale_and_OpenAI.ipynb
  date: 2023-05-01
  authors:
    - melovy
  tags:
    - embeddings

- title: Using MyScale for Embeddings Search
  path: examples/vector_databases/myscale/Using_MyScale_for_embeddings_search.ipynb
  date: 2023-06-28
  authors:
    - colin-openai
  tags:
    - embeddings

- title: Retrieval Augmentation for GPT-4 using Pinecone
  path: examples/vector_databases/pinecone/GPT4_Retrieval_Augmentation.ipynb
  date: 2023-03-24
  authors:
    - jamescalam
  tags:
    - embeddings
    - completions
    - tiktoken

- title: Retrieval Augmented Generative Question Answering with Pinecone
  path: examples/vector_databases/pinecone/Gen_QA.ipynb
  date: 2023-02-07
  authors:
    - jamescalam
  tags:
    - embeddings
    - completions

- title: Pinecone Vector Database
  path: examples/vector_databases/pinecone/README.md
  date: 2023-03-24
  authors:
    - jamescalam
  tags:
    - embeddings
    - completions

- title: Semantic Search with Pinecone and OpenAI
  path: examples/vector_databases/pinecone/Semantic_Search.ipynb
  date: 2023-03-24
  authors:
    - jamescalam
  tags:
    - embeddings

- title: Using Pinecone for Embeddings Search
  path: >-
    examples/vector_databases/pinecone/Using_Pinecone_for_embeddings_search.ipynb
  date: 2023-06-28
  authors:
    - colin-openai
  tags:
    - embeddings

- title: Using Qdrant as a vector database for OpenAI embeddings
  path: >-
    examples/vector_databases/qdrant/Getting_started_with_Qdrant_and_OpenAI.ipynb
  date: 2023-02-16
  authors:
    - kacperlukawski
  tags:
    - embeddings

- title: Question Answering with Langchain, Qdrant and OpenAI
  path: examples/vector_databases/qdrant/QA_with_Langchain_Qdrant_and_OpenAI.ipynb
  date: 2023-02-16
  authors:
    - kacperlukawski
  tags:
    - embeddings

- title: Using Qdrant for Embeddings Search
  path: examples/vector_databases/qdrant/Using_Qdrant_for_embeddings_search.ipynb
  date: 2023-06-28
  authors:
    - colin-openai
    - kacperlukawski
  tags:
    - embeddings

- title: Redis
  path: examples/vector_databases/redis/README.md
  date: 2023-02-13
  authors:
    - Spartee
  tags:
    - embeddings
    - completions

- title: Using Redis for Embeddings Search
  path: examples/vector_databases/redis/Using_Redis_for_embeddings_search.ipynb
  date: 2023-06-28
  authors:
    - colin-openai
  tags:
    - embeddings

- title: Using Redis as a Vector Database with OpenAI
  path: examples/vector_databases/redis/getting-started-with-redis-and-openai.ipynb
  date: 2023-02-13
  authors:
    - Spartee
  tags:
    - embeddings

- title: Running Hybrid VSS Queries with Redis and OpenAI
  path: examples/vector_databases/redis/redis-hybrid-query-examples.ipynb
  date: 2023-05-11
  authors:
    - Michael Yuan
  tags:
    - embeddings

- title: Redis Vectors as JSON with OpenAI
  path: examples/vector_databases/redis/redisjson/redisjson.ipynb
  date: 2023-05-10
  authors:
    - Michael Yuan
  tags:
    - embeddings

- title: Redis as a Context Store with OpenAI Chat
  path: examples/vector_databases/redis/redisqna/redisqna.ipynb
  date: 2023-05-11
  authors:
    - Michael Yuan
  tags:
    - completions
    - embeddings

- title: Using Tair as a vector database for OpenAI embeddings
  path: examples/vector_databases/tair/Getting_started_with_Tair_and_OpenAI.ipynb
  date: 2023-09-11
  authors:
    - dongqqcom
  tags:
    - embeddings

- title: Question Answering with Langchain, Tair and OpenAI
  path: examples/vector_databases/tair/QA_with_Langchain_Tair_and_OpenAI.ipynb
  date: 2023-09-11
  authors:
    - dongqqcom
  tags:
    - embeddings
    - tiktoken
    - completions

- title: Typesense
  path: examples/vector_databases/typesense/README.md
  date: 2023-04-13
  authors:
    - jasonbosco
  tags:
    - embeddings

- title: Using Typesense for Embeddings Search
  path: >-
    examples/vector_databases/typesense/Using_Typesense_for_embeddings_search.ipynb
  date: 2023-06-28
  authors:
    - colin-openai
  tags:
    - embeddings

- title: Weaviate <> OpenAI
  path: examples/vector_databases/weaviate/README.md
  date: 2023-02-13
  authors:
    - colin-openai
  tags:
    - embeddings

- title: Using Weaviate for Embeddings Search
  path: >-
    examples/vector_databases/weaviate/Using_Weaviate_for_embeddings_search.ipynb
  date: 2023-06-28
  authors:
    - colin-openai
  tags:
    - embeddings

- title: Using Weaviate with Generative OpenAI module for Generative Search
  path: >-
    examples/vector_databases/weaviate/generative-search-with-weaviate-and-openai.ipynb
  date: 2023-05-22
  authors:
    - sebawita
  tags:
    - embeddings
    - completions

- title: Using Weaviate with OpenAI vectorize module for Embeddings Search
  path: >-
    examples/vector_databases/weaviate/getting-started-with-weaviate-and-openai.ipynb
  date: 2023-02-13
  authors:
    - colin-openai
  tags:
    - embeddings

- title: Using Weaviate with OpenAI vectorize module for Hybrid Search
  path: >-
    examples/vector_databases/weaviate/hybrid-search-with-weaviate-and-openai.ipynb
  date: 2023-02-13
  authors:
    - colin-openai
  tags:
    - embeddings

- title: Question Answering in Weaviate with OpenAI Q&A module
  path: >-
    examples/vector_databases/weaviate/question-answering-with-weaviate-and-openai.ipynb
  date: 2023-02-13
  authors:
    - colin-openai
  tags:
    - embeddings
    - completions

- title: Filtered Search with Zilliz and OpenAI
  path: >-
    examples/vector_databases/zilliz/Filtered_search_with_Zilliz_and_OpenAI.ipynb
  date: 2023-03-28
  authors:
    - filip-halt
  tags:
    - embeddings

- title: Getting Started with Zilliz and OpenAI
  path: >-
    examples/vector_databases/zilliz/Getting_started_with_Zilliz_and_OpenAI.ipynb
  date: 2023-03-28
  authors:
    - filip-halt
  tags:
    - embeddings

- title: Techniques to improve reliability
  path: articles/techniques_to_improve_reliability.md
  redirects:
    - techniques_to_improve_reliability
  date: 2022-09-12
  authors:
    - ted-at-openai
  tags:
    - completions

- title: How to work with large language models
  path: articles/how_to_work_with_large_language_models.md
  redirects:
    - how_to_work_with_large_language_models
  date: 2023-01-20
  authors:
    - ted-at-openai
  tags:
    - completions

- title: Use cases for embeddings
  path: articles/text_comparison_examples.md
  redirects:
    - text_comparison_examples
  date: 2023-01-20
  authors:
    - ted-at-openai
  tags:
    - embeddings

- title: Related resources from around the web
  path: articles/related_resources.md
  redirects:
    - related_resources
  date: 2023-01-20
  authors:
    - ted-at-openai
    - simonpfish
  tags:
    - completions
    - embeddings

- title: Fine-Tuning for Retrieval Augmented Generation (RAG) with Qdrant
  path: examples/fine-tuned_qa/ft_retrieval_augmented_generation_qdrant.ipynb
  date: 2023-09-04
  authors:
    - NirantK
  tags:
    - completions
    - embeddings

- title: How to automate AWS tasks with function-calling
  path: examples/third_party/How_to_automate_S3_storage_with_functions.ipynb
  date: 2023-09-27
  authors:
    - Barqawiz
  tags:
    - completions
    - embeddings
    - functions

- title: Neon as a vector database
  path: examples/vector_databases/neon/README.md
  date: 2023-09-28
  authors:
    - Barqawiz
  tags:
    - embeddings

- title: Vector similarity search using Neon Postgres
  path: examples/vector_databases/neon/neon-postgres-vector-search-pgvector.ipynb
  date: 2023-09-28
  authors:
    - danieltprice
  tags:
    - embeddings

- title: Question Answering with LangChain, Deep Lake, & OpenAI
  path: examples/vector_databases/deeplake/deeplake_langchain_qa.ipynb
  date: 2023-09-30
  authors:
    - FayazRahman
  tags:
    - embeddings

- title: Fine-tuning GPT with Weights & Biases
  path: examples/third_party/GPT_finetuning_with_wandb.ipynb
  date: 2023-10-04
  authors:
    - ash0ts
  tags:
    - tiktoken
    - completions

- title: OpenAI API Monitoring with Weights & Biases Weave
  path: examples/third_party/Openai_monitoring_with_wandb_weave.ipynb
  date: 2023-10-04
  authors:
    - ash0ts
  tags:
    - tiktoken
    - completions

- title: How to build an agent with the Node.js SDK
  path: examples/How_to_build_an_agent_with_the_node_sdk.mdx
  date: 2023-10-05
  authors:
    - perborgen
  tags:
    - completions
    - functions

- title: Named Entity Recognition to Enrich Text
  path: examples/Named_Entity_Recognition_to_enrich_text.ipynb
  date: 2023-10-20
  authors:
    - dcarpintero
  tags:
    - completions
    - functions

- title: What makes documentation good
  path: articles/what_makes_documentation_good.md
  redirects:
    - what_makes_documentation_good
  date: 2023-09-01
  authors:
    - ted-at-openai
  tags: []

- title: Function-calling with an OpenAPI specification
  path: examples/Function_calling_with_an_OpenAPI_spec.ipynb
  date: 2023-10-15
  authors:
    - shyamal-anadkat
    - simonpfish
  tags:
    - completions
    - functions

- title: Fine tuning for function-calling
  path: examples/Fine_tuning_for_function_calling.ipynb
  date: 2023-11-07
  authors:
    - jhills20
    - ibigio
  tags:
    - completions
    - functions

- title: Processing and narrating a video with GPT's visual capabilities and the TTS API
  path: examples/GPT_with_vision_for_video_understanding.ipynb
  date: 2023-11-06
  authors:
    - cathykc
  tags:
    - completions
    - vision
    - speech

- title: What's new with DALL·E-3?
  path: articles/what_is_new_with_dalle_3.mdx
  date: 2023-11-06
  authors:
    - 0hq
  tags:
    - dall-e

- title: How to make your completions outputs consistent with the new seed parameter
  path: examples/Reproducible_outputs_with_the_seed_parameter.ipynb
  date: 2023-11-06
  authors:
    - shyamal-anadkat
  tags:
    - completions

- title: Assistants API Overview (Python SDK)
  path: examples/Assistants_API_overview_python.ipynb
  date: 2023-11-10
  authors:
    - ibigio
  tags:
    - assistants
    - functions

- title: MongoDB Atlas Vector Search
  path: examples/vector_databases/mongodb_atlas/README.md
  date: 2023-11-21
  authors:
    - prakul
  tags:
    - embeddings
    - completions

- title: Semantic search using MongoDB Atlas Vector Search and OpenAI
  path: examples/vector_databases/mongodb_atlas/semantic_search_using_mongodb_atlas_vector_search.ipynb
  date: 2023-11-21
  authors:
    - prakul
  tags:
    - embeddings
    - completions

- title: Evaluate RAG with LlamaIndex
  path: examples/evaluation/Evaluate_RAG_with_LlamaIndex.ipynb
  date: 2023-11-06
  authors:
    - Ravi Theja
  tags:
    - embeddings
    - completions

- title: RAG with a Graph database
  path: examples/RAG_with_graph_db.ipynb
  date: 2023-12-08
  authors:
    - katiagg
  tags:
    - embeddings
    - completions

- title: Supabase Vector Database
  path: examples/vector_databases/supabase/README.md
  date: 2023-12-04
  authors:
    - ggrn
  tags:
    - embeddings

- title: Semantic search using Supabase Vector
  path: examples/vector_databases/supabase/semantic-search.mdx
  date: 2023-12-04
  authors:
    - ggrn
  tags:
    - embeddings

- title: How to implement LLM guardrails
  path: examples/How_to_use_guardrails.ipynb
  date: 2023-12-19
  authors:
    - colin-jarvis
  tags:
    - guardrails

- title: How to combine GPT-V with RAG to create a clothing matchmaker app
  path: examples/How_to_Combine_GPTv_with_RAG_Outfit_Assistant.ipynb
  date: 2024-02-16
  authors:
    - teomusatoiu
  tags:
    - vision
    - embeddings

<<<<<<< HEAD
- title: How to use the moderation API
  path: examples/How_to_use_moderation.ipynb
  date: 2024-02-28
  authors:
    - teomusatoiu
  tags:
    - moderation
=======
- title: How to parse PDF docs for RAG
  path: examples/Parse_PDF_docs_for_RAG.ipynb
  date: 2024-02-28
  authors:
    - katiagg
  tags:
    - vision
    - embeddings
>>>>>>> e92df85a
<|MERGE_RESOLUTION|>--- conflicted
+++ resolved
@@ -1204,7 +1204,6 @@
     - vision
     - embeddings
 
-<<<<<<< HEAD
 - title: How to use the moderation API
   path: examples/How_to_use_moderation.ipynb
   date: 2024-02-28
@@ -1212,7 +1211,7 @@
     - teomusatoiu
   tags:
     - moderation
-=======
+  
 - title: How to parse PDF docs for RAG
   path: examples/Parse_PDF_docs_for_RAG.ipynb
   date: 2024-02-28
@@ -1220,5 +1219,4 @@
     - katiagg
   tags:
     - vision
-    - embeddings
->>>>>>> e92df85a
+    - embeddings