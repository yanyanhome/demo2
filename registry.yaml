# yaml-language-server: $schema=./.github/registry_schema.json

# This file is used to generate cookbook.openai.com. It specifies which paths we
# should build pages for, and indicates metadata such as tags, creation date and
# authors for each page.


- title: Using logprobs
  path: examples/Using_logprobs.ipynb
  date: 2023-12-20
  authors:
    - jhills20
    - shyamal-anadkat
  tags:
    - completions

- title: Creating slides with the Assistants API and DALL·E 3
  path: examples/Creating_slides_with_Assistants_API_and_DALL-E3.ipynb
  date: 2023-12-08
  authors:
    - jhills20
  tags:
    - assistants
    - dall-e

- title: Data preparation and analysis for chat model fine-tuning
  path: examples/Chat_finetuning_data_prep.ipynb
  date: 2023-08-22
  authors:
    - mwu1993
    - simonpfish
  tags:
    - completions
    - tiktoken

- title: Classification using embeddings
  path: examples/Classification_using_embeddings.ipynb
  date: 2022-07-11
  authors:
    - ted-at-openai
    - logankilpatrick
  tags:
    - embeddings

- title: Clustering
  path: examples/Clustering.ipynb
  date: 2022-03-10
  authors:
    - BorisPower
    - ted-at-openai
    - logankilpatrick
  tags:
    - embeddings

- title: Clustering for transaction classification
  path: examples/Clustering_for_transaction_classification.ipynb
  date: 2022-10-20
  authors:
    - colin-jarvis
    - ted-at-openai
  tags:
    - embeddings
    - completions

- title: Code search using embeddings
  path: examples/Code_search_using_embeddings.ipynb
  date: 2022-03-10
  authors:
    - BorisPower
    - logankilpatrick
    - eli64s
  tags:
    - embeddings

- title: Customizing embeddings
  path: examples/Customizing_embeddings.ipynb
  date: 2022-03-10
  authors:
    - ted-at-openai
    - BorisPower
  tags:
    - embeddings

- title: Embedding Wikipedia articles for search
  path: examples/Embedding_Wikipedia_articles_for_search.ipynb
  date: 2023-04-14
  authors:
    - ted-at-openai
  tags:
    - embeddings
    - completions

- title: Embedding texts that are longer than the model's maximum context length
  path: examples/Embedding_long_inputs.ipynb
  date: 2023-01-18
  authors:
    - filipeabperes
  tags:
    - embeddings
    - tiktoken

- title: Long document content extraction
  path: examples/Entity_extraction_for_long_documents.ipynb
  date: 2023-02-20
  authors:
    - colin-openai
  tags:
    - completions

- title: Fine tuning classification example
  path: examples/Fine-tuned_classification.ipynb
  date: 2022-03-10
  authors:
    - BorisPower
  tags:
    - completions

- title: >-
    Function calling for nearby places: Leveraging the Google Places API and
    customer profiles
  path: examples/Function_calling_finding_nearby_places.ipynb
  date: 2023-08-11
  authors:
    - prestontuggle
  tags:
    - completions
    - functions

- title: Using embeddings
  path: examples/Using_embeddings.ipynb
  date: 2022-03-10
  authors:
    - BorisPower
    - ted-at-openai
    - logankilpatrick
    - jbeutler-openai
  tags:
    - embeddings

- title: How to build a tool-using agent with LangChain
  path: examples/How_to_build_a_tool-using_agent_with_Langchain.ipynb
  date: 2023-05-02
  authors:
    - colin-openai
  tags:
    - completions
    - embeddings

- title: How to use functions with a knowledge base
  path: examples/How_to_call_functions_for_knowledge_retrieval.ipynb
  date: 2023-06-14
  authors:
    - colin-openai
  tags:
    - completions
    - functions

- title: How to call functions with chat models
  path: examples/How_to_call_functions_with_chat_models.ipynb
  date: 2023-06-13
  authors:
    - colin-openai
    - joe-at-openai
  tags:
    - completions
    - functions

- title: How to count tokens with Tiktoken
  path: examples/How_to_count_tokens_with_tiktoken.ipynb
  date: 2022-12-16
  authors:
    - ted-at-openai
  tags:
    - tiktoken
    - completions

- title: How to fine-tune chat models
  path: examples/How_to_finetune_chat_models.ipynb
  date: 2023-08-22
  authors:
    - simonpfish
  tags:
    - completions

- title: How to format inputs to ChatGPT models
  path: examples/How_to_format_inputs_to_ChatGPT_models.ipynb
  date: 2023-03-01
  authors:
    - ted-at-openai
  tags:
    - completions
    - tiktoken

- title: How to handle rate limits
  path: examples/How_to_handle_rate_limits.ipynb
  date: 2022-09-10
  authors:
    - ted-at-openai
  tags:
    - completions
    - embeddings

- title: How to stream completions
  path: examples/How_to_stream_completions.ipynb
  date: 2022-09-02
  authors:
    - ted-at-openai
  tags:
    - completions
    - tiktoken

- title: Multiclass Classification for Transactions
  path: examples/Multiclass_classification_for_transactions.ipynb
  date: 2022-10-20
  authors:
    - colin-jarvis
  tags:
    - embeddings
    - completions

- title: Get embeddings from dataset
  path: examples/Get_embeddings_from_dataset.ipynb
  date: 2022-03-10
  authors:
    - BorisPower
    - ted-at-openai
  tags:
    - embeddings

- title: Question answering using a search API and re-ranking
  path: examples/Question_answering_using_a_search_API.ipynb
  date: 2023-06-16
  authors:
    - simonpfish
    - ted-at-openai
  tags:
    - embeddings
    - completions

- title: Question answering using embeddings-based search
  path: examples/Question_answering_using_embeddings.ipynb
  date: 2022-06-10
  authors:
    - ted-at-openai
    - MikeHeaton
  tags:
    - embeddings
    - completions

- title: Recommendation using embeddings and nearest neighbor search
  path: examples/Recommendation_using_embeddings.ipynb
  date: 2022-03-10
  authors:
    - ted-at-openai
    - BorisPower
    - logankilpatrick
  tags:
    - embeddings

- title: Regression using the embeddings
  path: examples/Regression_using_embeddings.ipynb
  date: 2022-03-10
  authors:
    - BorisPower
    - ted-at-openai
    - logankilpatrick
  tags:
    - embeddings

- title: Search reranking with cross-encoders
  path: examples/Search_reranking_with_cross-encoders.ipynb
  date: 2023-06-28
  authors:
    - colin-openai
  tags:
    - embeddings
    - completions

- title: Semantic text search using embeddings
  path: examples/Semantic_text_search_using_embeddings.ipynb
  date: 2022-03-10
  authors:
    - BorisPower
    - ted-at-openai
    - logankilpatrick
  tags:
    - embeddings

- title: Unit test writing using a multi-step prompt
  path: examples/Unit_test_writing_using_a_multi-step_prompt.ipynb
  date: 2022-11-15
  authors:
    - ted-at-openai
  tags:
    - completions

- title: Unit test writing using a multi-step prompt with legacy Completions
  path: >-
    examples/Unit_test_writing_using_a_multi-step_prompt_with_older_completions_API.ipynb
  date: 2023-05-19
  authors:
    - ted-at-openai
  tags:
    - completions

- title: User and product embeddings
  path: examples/User_and_product_embeddings.ipynb
  date: 2022-03-10
  authors:
    - BorisPower
  tags:
    - embeddings

- title: Visualizing the embeddings in 2D
  path: examples/Visualizing_embeddings_in_2D.ipynb
  date: 2022-03-10
  authors:
    - BorisPower
    - ted-at-openai
  tags:
    - embeddings

- title: Visualizing embeddings in 3D
  path: examples/Visualizing_embeddings_in_3D.ipynb
  date: 2022-03-10
  authors:
    - BorisPower
    - ted-at-openai
  tags:
    - embeddings

- title: Visualizing embeddings in Weights and Biases
  path: examples/third_party/Visualizing_embeddings_in_wandb.ipynb
  date: 2023-02-01
  authors:
    - scottire
  tags:
    - embeddings

- title: Visualizing embeddings in Atlas
  path: examples/third_party/Visualizing_embeddings_with_Atlas.ipynb
  date: 2023-03-28
  authors:
    - AndriyMulyar
    - TDulka
  tags:
    - embeddings

- title: "Addressing transcription misspellings: prompt vs post-processing"
  path: examples/Whisper_correct_misspelling.ipynb
  date: 2023-08-11
  authors:
    - prestontuggle
  tags:
    - whisper
    - completions

- title: "Enhancing Whisper transcriptions: pre- & post-processing techniques"
  path: examples/Whisper_processing_guide.ipynb
  date: 2023-08-11
  authors:
    - prestontuggle
  tags:
    - whisper

- title: Whisper prompting guide
  path: examples/Whisper_prompting_guide.ipynb
  date: 2023-06-27
  authors:
    - prestontuggle
  tags:
    - whisper
    - completions

- title: Zero-shot classification with embeddings
  path: examples/Zero-shot_classification_with_embeddings.ipynb
  date: 2022-03-10
  authors:
    - BorisPower
    - ted-at-openai
    - logankilpatrick
  tags:
    - embeddings

- title: Azure DALL·E image generation example
  path: examples/azure/DALL-E.ipynb
  date: 2023-06-12
  authors:
    - glecaros
  tags:
    - dall-e

- title: Azure Chat Completions example (preview)
  path: examples/azure/chat.ipynb
  date: 2023-03-28
  authors:
    - cmurtz-msft
    - glecaros
    - kristapratico
  tags:
    - completions

- title: Azure Chat Completion models with your own data (preview)
  path: examples/azure/chat_with_your_own_data.ipynb
  date: 2023-09-11
  authors:
    - kristapratico
  tags:
    - completions

- title: Azure completions example
  path: examples/azure/completions.ipynb
  date: 2022-12-16
  authors:
    - cmurtz-msft
    - glecaros
    - kristapratico
  tags:
    - embeddings
    - completions

- title: Azure embeddings example
  path: examples/azure/embeddings.ipynb
  date: 2022-07-12
  authors:
    - ted-at-openai
    - cmurtz-msft
    - glecaros
    - kristapratico
  tags:
    - embeddings

- title: Azure functions example
  path: examples/azure/functions.ipynb
  date: 2023-07-21
  authors:
    - kristapratico
  tags:
    - completions
    - functions

- title: Translate a book writen in LaTeX from Slovenian into English
  path: examples/book_translation/translate_latex_book.ipynb
  date: 2022-03-10
  authors:
    - BorisPower
  tags:
    - completions
    - tiktoken

- title: How to create dynamic masks with DALL·E and Segment Anything
  path: >-
    examples/dalle/How_to_create_dynamic_masks_with_DALL-E_and_Segment_Anything.ipynb
  date: 2023-05-19
  authors:
    - colin-openai
  tags:
    - dall-e

- title: How to use the DALL·E API
  path: examples/dalle/Image_generations_edits_and_variations_with_DALL-E.ipynb
  date: 2022-11-04
  authors:
    - ted-at-openai
  tags:
    - dall-e

- title: How to evaluate a summarization task
  path: examples/evaluation/How_to_eval_abstractive_summarization.ipynb
  date: 2023-08-16
  authors:
    - shyamal-anadkat
    - simonpfish
  tags:
    - embeddings
    - completions

- title: Getting Started with OpenAI Evals
  path: examples/evaluation/Getting_Started_with_OpenAI_Evals.ipynb
  date: 2024-03-21
  authors:
    - royziv11
    - shyamal-anadkat
  tags:
    - completions

- title: Fine-Tuned Q&A - collect data
  path: examples/fine-tuned_qa/olympics-1-collect-data.ipynb
  date: 2022-03-10
  authors:
    - ted-at-openai
    - BorisPower
  tags:
    - embeddings
    - completions

- title: Fine-Tuned Q&A - create Q&A
  path: examples/fine-tuned_qa/olympics-2-create-qa.ipynb
  date: 2022-03-10
  authors:
    - ted-at-openai
    - BorisPower
  tags:
    - embeddings
    - completions

- title: Fine-Tuned Q&A - train
  path: examples/fine-tuned_qa/olympics-3-train-qa.ipynb
  date: 2022-03-10
  authors:
    - ted-at-openai
    - BorisPower
  tags:
    - completions
    - embeddings

- title: Visualizing the embeddings in Kangas
  path: examples/third_party/Visualizing_embeddings_in_Kangas.ipynb
  date: 2023-07-11
  authors:
    - dsblank
  tags:
    - embeddings

- title: Financial document analysis with LlamaIndex
  path: >-
    examples/third_party/financial_document_analysis_with_llamaindex.ipynb
  date: 2023-06-22
  authors:
    - Disiok
  tags:
    - embeddings
    - completions

- title: Vector databases
  path: examples/vector_databases/README.md
  date: 2023-06-28
  authors:
    - colin-openai
    - moizsajid
  tags:
    - embeddings

- title: Using PolarDB-PG as a vector database for OpenAI embeddings
  path: >-
    examples/vector_databases/PolarDB/Getting_started_with_PolarDB_and_OpenAI.ipynb
  date: 2023-07-11
  authors:
    - liuchengshan-lcs
  tags:
    - embeddings

- title: Semantic search with SingleStoreDB
  path: >-
    examples/vector_databases/SingleStoreDB/OpenAI_wikipedia_semantic_search.ipynb
  date: 2023-05-22
  authors:
    - arno756
  tags:
    - completions
    - embeddings

- title: SingleStoreDB
  path: examples/vector_databases/SingleStoreDB/README.md
  date: 2023-05-22
  authors:
    - arno756
  tags:
    - embeddings
    - completions

- title: Using AnalyticDB as a vector database for OpenAI embeddings
  path: >-
    examples/vector_databases/analyticdb/Getting_started_with_AnalyticDB_and_OpenAI.ipynb
  date: 2023-04-06
  authors:
    - wangxuqi
  tags:
    - embeddings

- title: Question answering with Langchain, AnalyticDB and OpenAI
  path: >-
    examples/vector_databases/analyticdb/QA_with_Langchain_AnalyticDB_and_OpenAI.ipynb
  date: 2023-05-05
  authors:
    - wangxuqi
  tags:
    - embeddings
    - tiktoken

- title: Azure AI Search as a vector database for OpenAI embeddings
  path: >-
    examples/vector_databases/azuresearch/Getting_started_with_azure_ai_search_and_openai.ipynb
  date: 2023-09-11
  authors:
    - farzad528
  tags:
    - embeddings

- title: Philosophy with vector embeddings, OpenAI and Cassandra / Astra DB
  path: examples/vector_databases/cassandra_astradb/Philosophical_Quotes_CQL.ipynb
  date: 2023-08-29
  authors:
    - hemidactylus
  tags:
    - embeddings
    - completions

- title: Philosophy with vector embeddings, OpenAI and Cassandra / Astra DB
  path: >-
    examples/vector_databases/cassandra_astradb/Philosophical_Quotes_cassIO.ipynb
  date: 2023-08-29
  authors:
    - hemidactylus
  tags:
    - embeddings
    - completions

- title: Cassandra / Astra DB
  path: examples/vector_databases/cassandra_astradb/README.md
  date: 2023-08-29
  authors:
    - hemidactylus
  tags:
    - embeddings

- title: Using Chroma for embeddings search
  path: examples/vector_databases/chroma/Using_Chroma_for_embeddings_search.ipynb
  date: 2023-06-28
  authors:
    - colin-openai
    - atroyn
  tags:
    - embeddings

- title: Robust question answering with Chroma and OpenAI
  path: examples/vector_databases/chroma/hyde-with-chroma-and-openai.ipynb
  date: 2023-04-06
  authors:
    - atroyn
  tags:
    - embeddings
    - completions

- title: Elasticsearch
  path: examples/vector_databases/elasticsearch/README.md
  date: 2023-08-29
  authors:
    - leemthompo
  tags:
    - embeddings
    - completions

- title: Retrieval augmented generation using Elasticsearch and OpenAI
  path: >-
    examples/vector_databases/elasticsearch/elasticsearch-retrieval-augmented-generation.ipynb
  date: 2023-08-29
  authors:
    - leemthompo
  tags:
    - embeddings
    - completions

- title: Semantic search using Elasticsearch and OpenAI
  path: examples/vector_databases/elasticsearch/elasticsearch-semantic-search.ipynb
  date: 2023-08-29
  authors:
    - leemthompo
  tags:
    - embeddings
    - completions

- title: Using Hologres as a vector database for OpenAI embeddings
  path: >-
    examples/vector_databases/hologres/Getting_started_with_Hologres_and_OpenAI.ipynb
  date: 2023-05-19
  authors:
    - zcgeng
  tags:
    - embeddings

- title: Kusto as a vector database for embeddings
  path: >-
    examples/vector_databases/kusto/Getting_started_with_kusto_and_openai_embeddings.ipynb
  date: 2023-05-10
  authors:
    - Anshul Sharma
  tags:
    - embeddings

- title: Kusto as a vector database
  path: examples/vector_databases/kusto/README.md
  date: 2023-05-10
  authors:
    - Anshul Sharma
  tags:
    - embeddings

- title: Filtered search with Milvus and OpenAI
  path: >-
    examples/vector_databases/milvus/Filtered_search_with_Milvus_and_OpenAI.ipynb
  date: 2023-03-28
  authors:
    - filip-halt
  tags:
    - embeddings

- title: Getting started with Milvus and OpenAI
  path: >-
    examples/vector_databases/milvus/Getting_started_with_Milvus_and_OpenAI.ipynb
  date: 2023-03-28
  authors:
    - filip-halt
  tags:
    - embeddings

- title: Using MyScale as a vector database for OpenAI embeddings
  path: >-
    examples/vector_databases/myscale/Getting_started_with_MyScale_and_OpenAI.ipynb
  date: 2023-05-01
  authors:
    - melovy
  tags:
    - embeddings

- title: Using MyScale for embeddings search
  path: examples/vector_databases/myscale/Using_MyScale_for_embeddings_search.ipynb
  date: 2023-06-28
  authors:
    - colin-openai
  tags:
    - embeddings

- title: Retrieval augmentation for GPT-4 using Pinecone
  path: examples/vector_databases/pinecone/GPT4_Retrieval_Augmentation.ipynb
  date: 2023-03-24
  authors:
    - jamescalam
  tags:
    - embeddings
    - completions
    - tiktoken

- title: Retrieval augmented generative question answering with Pinecone
  path: examples/vector_databases/pinecone/Gen_QA.ipynb
  date: 2023-02-07
  authors:
    - jamescalam
  tags:
    - embeddings
    - completions

- title: Pinecone vector database
  path: examples/vector_databases/pinecone/README.md
  date: 2023-03-24
  authors:
    - jamescalam
  tags:
    - embeddings
    - completions

- title: Semantic search with Pinecone and OpenAI
  path: examples/vector_databases/pinecone/Semantic_Search.ipynb
  date: 2023-03-24
  authors:
    - jamescalam
  tags:
    - embeddings

- title: Using Pinecone for embeddings search
  path: >-
    examples/vector_databases/pinecone/Using_Pinecone_for_embeddings_search.ipynb
  date: 2023-06-28
  authors:
    - colin-openai
  tags:
    - embeddings

- title: Using Qdrant as a vector database for OpenAI embeddings
  path: >-
    examples/vector_databases/qdrant/Getting_started_with_Qdrant_and_OpenAI.ipynb
  date: 2023-02-16
  authors:
    - kacperlukawski
  tags:
    - embeddings

- title: Question answering with Langchain, Qdrant and OpenAI
  path: examples/vector_databases/qdrant/QA_with_Langchain_Qdrant_and_OpenAI.ipynb
  date: 2023-02-16
  authors:
    - kacperlukawski
  tags:
    - embeddings

- title: Using Qdrant for embeddings search
  path: examples/vector_databases/qdrant/Using_Qdrant_for_embeddings_search.ipynb
  date: 2023-06-28
  authors:
    - colin-openai
    - kacperlukawski
  tags:
    - embeddings

- title: Redis
  path: examples/vector_databases/redis/README.md
  date: 2023-02-13
  authors:
    - Spartee
  tags:
    - embeddings
    - completions

- title: Using Redis for embeddings search
  path: examples/vector_databases/redis/Using_Redis_for_embeddings_search.ipynb
  date: 2023-06-28
  authors:
    - colin-openai
  tags:
    - embeddings

- title: Using Redis as a vector database with OpenAI
  path: examples/vector_databases/redis/getting-started-with-redis-and-openai.ipynb
  date: 2023-02-13
  authors:
    - Spartee
  tags:
    - embeddings

- title: Running hybrid VSS queries with Redis and OpenAI
  path: examples/vector_databases/redis/redis-hybrid-query-examples.ipynb
  date: 2023-05-11
  authors:
    - Michael Yuan
  tags:
    - embeddings

- title: Redis vectors as JSON with OpenAI
  path: examples/vector_databases/redis/redisjson/redisjson.ipynb
  date: 2023-05-10
  authors:
    - Michael Yuan
  tags:
    - embeddings

- title: Redis as a context store with Chat Completions
  path: examples/vector_databases/redis/redisqna/redisqna.ipynb
  date: 2023-05-11
  authors:
    - Michael Yuan
  tags:
    - completions
    - embeddings

- title: Using Tair as a vector database for OpenAI embeddings
  path: examples/vector_databases/tair/Getting_started_with_Tair_and_OpenAI.ipynb
  date: 2023-09-11
  authors:
    - dongqqcom
  tags:
    - embeddings

- title: Question answering with Langchain, Tair and OpenAI
  path: examples/vector_databases/tair/QA_with_Langchain_Tair_and_OpenAI.ipynb
  date: 2023-09-11
  authors:
    - dongqqcom
  tags:
    - embeddings
    - tiktoken
    - completions

- title: Typesense
  path: examples/vector_databases/typesense/README.md
  date: 2023-04-13
  authors:
    - jasonbosco
  tags:
    - embeddings

- title: Using Typesense for embeddings search
  path: >-
    examples/vector_databases/typesense/Using_Typesense_for_embeddings_search.ipynb
  date: 2023-06-28
  authors:
    - colin-openai
  tags:
    - embeddings

- title: Weaviate <> OpenAI
  path: examples/vector_databases/weaviate/README.md
  date: 2023-02-13
  authors:
    - colin-openai
  tags:
    - embeddings

- title: Using Weaviate for embeddings search
  path: >-
    examples/vector_databases/weaviate/Using_Weaviate_for_embeddings_search.ipynb
  date: 2023-06-28
  authors:
    - colin-openai
  tags:
    - embeddings

- title: Using Weaviate with generative OpenAI module for generative search
  path: >-
    examples/vector_databases/weaviate/generative-search-with-weaviate-and-openai.ipynb
  date: 2023-05-22
  authors:
    - sebawita
  tags:
    - embeddings
    - completions

- title: Using Weaviate with OpenAI vectorize module for embeddings search
  path: >-
    examples/vector_databases/weaviate/getting-started-with-weaviate-and-openai.ipynb
  date: 2023-02-13
  authors:
    - colin-openai
  tags:
    - embeddings

- title: Using Weaviate with OpenAI vectorize module for hybrid search
  path: >-
    examples/vector_databases/weaviate/hybrid-search-with-weaviate-and-openai.ipynb
  date: 2023-02-13
  authors:
    - colin-openai
  tags:
    - embeddings

- title: Question Answering in Weaviate with OpenAI Q&A module
  path: >-
    examples/vector_databases/weaviate/question-answering-with-weaviate-and-openai.ipynb
  date: 2023-02-13
  authors:
    - colin-openai
  tags:
    - embeddings
    - completions

- title: Filtered Search with Zilliz and OpenAI
  path: >-
    examples/vector_databases/zilliz/Filtered_search_with_Zilliz_and_OpenAI.ipynb
  date: 2023-03-28
  authors:
    - filip-halt
  tags:
    - embeddings

- title: Getting Started with Zilliz and OpenAI
  path: >-
    examples/vector_databases/zilliz/Getting_started_with_Zilliz_and_OpenAI.ipynb
  date: 2023-03-28
  authors:
    - filip-halt
  tags:
    - embeddings

- title: Techniques to improve reliability
  path: articles/techniques_to_improve_reliability.md
  redirects:
    - techniques_to_improve_reliability
  date: 2022-09-12
  authors:
    - ted-at-openai
  tags:
    - completions

- title: How to work with large language models
  path: articles/how_to_work_with_large_language_models.md
  redirects:
    - how_to_work_with_large_language_models
  date: 2023-01-20
  authors:
    - ted-at-openai
  tags:
    - completions

- title: Use cases for embeddings
  path: articles/text_comparison_examples.md
  redirects:
    - text_comparison_examples
  date: 2023-01-20
  authors:
    - ted-at-openai
  tags:
    - embeddings

- title: Related resources from around the web
  path: articles/related_resources.md
  redirects:
    - related_resources
  date: 2023-01-20
  authors:
    - ted-at-openai
    - simonpfish
  tags:
    - completions
    - embeddings

- title: Fine-Tuning for retrieval augmented generation (RAG) with Qdrant
  path: examples/fine-tuned_qa/ft_retrieval_augmented_generation_qdrant.ipynb
  date: 2023-09-04
  authors:
    - NirantK
  tags:
    - completions
    - embeddings

- title: How to automate AWS tasks with function calling
  path: examples/third_party/How_to_automate_S3_storage_with_functions.ipynb
  date: 2023-09-27
  authors:
    - Barqawiz
  tags:
    - completions
    - embeddings
    - functions

- title: Neon as a vector database
  path: examples/vector_databases/neon/README.md
  date: 2023-09-28
  authors:
    - Barqawiz
  tags:
    - embeddings

- title: Vector similarity search using Neon Postgres
  path: examples/vector_databases/neon/neon-postgres-vector-search-pgvector.ipynb
  date: 2023-09-28
  authors:
    - danieltprice
  tags:
    - embeddings

- title: Question answering with LangChain, Deep Lake, & OpenAI
  path: examples/vector_databases/deeplake/deeplake_langchain_qa.ipynb
  date: 2023-09-30
  authors:
    - FayazRahman
  tags:
    - embeddings

- title: Fine-tuning OpenAI models with Weights & Biases
  path: examples/third_party/GPT_finetuning_with_wandb.ipynb
  date: 2023-10-04
  authors:
    - ash0ts
  tags:
    - tiktoken
    - completions

- title: OpenAI API Monitoring with Weights & Biases Weave
  path: examples/third_party/Openai_monitoring_with_wandb_weave.ipynb
  date: 2023-10-04
  authors:
    - ash0ts
  tags:
    - tiktoken
    - completions

- title: How to build an agent with the OpenAI Node.js SDK
  path: examples/How_to_build_an_agent_with_the_node_sdk.mdx
  date: 2023-10-05
  authors:
    - perborgen
  tags:
    - completions
    - functions

- title: Named Entity Recognition to Enrich Text
  path: examples/Named_Entity_Recognition_to_enrich_text.ipynb
  date: 2023-10-20
  authors:
    - dcarpintero
  tags:
    - completions
    - functions

- title: What makes documentation good
  path: articles/what_makes_documentation_good.md
  redirects:
    - what_makes_documentation_good
  date: 2023-09-01
  authors:
    - ted-at-openai
  tags: []

- title: Function calling with an OpenAPI specification
  path: examples/Function_calling_with_an_OpenAPI_spec.ipynb
  date: 2023-10-15
  authors:
    - shyamal-anadkat
    - simonpfish
  tags:
    - completions
    - functions

- title: Fine tuning for function calling
  path: examples/Fine_tuning_for_function_calling.ipynb
  date: 2023-11-07
  authors:
    - jhills20
    - ibigio
  tags:
    - completions
    - functions

- title: Processing and narrating a video with GPT's visual capabilities and the TTS API
  path: examples/GPT_with_vision_for_video_understanding.ipynb
  date: 2023-11-06
  authors:
    - cathykc
  tags:
    - completions
    - vision
    - speech

- title: What's new with DALL·E 3?
  path: articles/what_is_new_with_dalle_3.mdx
  date: 2023-11-06
  authors:
    - 0hq
  tags:
    - dall-e

- title: How to make your completions outputs consistent with the new seed parameter
  path: examples/Reproducible_outputs_with_the_seed_parameter.ipynb
  date: 2023-11-06
  authors:
    - shyamal-anadkat
  tags:
    - completions

- title: Assistants API Overview (Python SDK)
  path: examples/Assistants_API_overview_python.ipynb
  date: 2023-11-10
  authors:
    - ibigio
  tags:
    - assistants
    - functions

- title: MongoDB Atlas Vector Search
  path: examples/vector_databases/mongodb_atlas/README.md
  date: 2023-11-21
  authors:
    - prakul
  tags:
    - embeddings
    - completions

- title: Semantic search using MongoDB Atlas Vector Search and OpenAI
  path: examples/vector_databases/mongodb_atlas/semantic_search_using_mongodb_atlas_vector_search.ipynb
  date: 2023-11-21
  authors:
    - prakul
  tags:
    - embeddings
    - completions

- title: Evaluate RAG with LlamaIndex
  path: examples/evaluation/Evaluate_RAG_with_LlamaIndex.ipynb
  date: 2023-11-06
  authors:
    - Ravi Theja
  tags:
    - embeddings
    - completions

- title: RAG with a Graph database
  path: examples/RAG_with_graph_db.ipynb
  date: 2023-12-08
  authors:
    - katiagg
  tags:
    - embeddings
    - completions

- title: Supabase Vector Database
  path: examples/vector_databases/supabase/README.md
  date: 2023-12-04
  authors:
    - ggrn
  tags:
    - embeddings

- title: Semantic search using Supabase Vector
  path: examples/vector_databases/supabase/semantic-search.mdx
  date: 2023-12-04
  authors:
    - ggrn
  tags:
    - embeddings

- title: How to implement LLM guardrails
  path: examples/How_to_use_guardrails.ipynb
  date: 2023-12-19
  authors:
    - colin-jarvis
  tags:
    - guardrails

- title: How to combine GPT4 with Vision with RAG to create a clothing matchmaker app
  path: examples/How_to_combine_GPT4v_with_RAG_Outfit_Assistant.ipynb
  date: 2024-02-16
  authors:
    - teomusatoiu
  tags:
    - vision
    - embeddings


- title: How to parse PDF docs for RAG
  path: examples/Parse_PDF_docs_for_RAG.ipynb
  date: 2024-02-28
  authors:
    - katiagg
  tags:
    - vision
    - embeddings


- title: Using GPT4 with Vision to tag and caption images
  path: examples/Tag_caption_images_with_GPT4V.ipynb
  date: 2024-02-28
  authors:
    - katiagg
  tags:
    - vision
    - embeddings


- title: How to use the moderation API
  path: examples/How_to_use_moderation.ipynb
  date: 2024-03-05
  authors:
    - teomusatoiu
  tags:
    - moderation

<<<<<<< HEAD
- title: CLIP embeddings to improve multimodal RAG with GPT-4 Vision
  path: examples/custom_image_embedding_search.ipynb
  date: 2024-03-19
  authors:
    - dylanra-openai
  tags:
    - vision
    - embeddings
=======

- title: Summarizing with controllable detail
  path: examples/Summarizing_with_controllable_detail.ipynb
  date: 2024-04-01
  authors:
    - joe-at-openai
  tags:
    - chat
>>>>>>> 3c4e4bd8
<|MERGE_RESOLUTION|>--- conflicted
+++ resolved
@@ -1243,7 +1243,6 @@
   tags:
     - moderation
 
-<<<<<<< HEAD
 - title: CLIP embeddings to improve multimodal RAG with GPT-4 Vision
   path: examples/custom_image_embedding_search.ipynb
   date: 2024-03-19
@@ -1252,7 +1251,6 @@
   tags:
     - vision
     - embeddings
-=======
 
 - title: Summarizing with controllable detail
   path: examples/Summarizing_with_controllable_detail.ipynb
@@ -1260,5 +1258,4 @@
   authors:
     - joe-at-openai
   tags:
-    - chat
->>>>>>> 3c4e4bd8
+    - chat