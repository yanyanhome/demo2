{
 "cells": [
  {
   "attachments": {},
   "cell_type": "markdown",
   "metadata": {},
   "source": [
    "# Question answering using a search API and re-ranking\n",
    "\n",
    "Searching for relevant information can sometimes feel like looking for a needle in a haystack, but don’t despair, GPTs can actually do a lot of this work for us. In this guide we explore a way to augment existing search systems with various AI techniques, helping us sift through the noise.\n",
    "\n",
    "Two ways of retrieving information for GPT are:\n",
    "\n",
    "1. **Mimicking Human Browsing:** [GPT triggers a search](https://openai.com/blog/chatgpt-plugins#browsing), evaluates the results, and modifies the search query if necessary. It can also follow up on specific search results to form a chain of thought, much like a human user would do.\n",
    "2. **Retrieval with Embeddings:** Calculate [embeddings](https://platform.openai.com/docs/guides/embeddings) for your content and a user query, and then [retrieve the content](Question_answering_using_embeddings.ipynb) most related as measured by cosine similarity. This technique is [used heavily](https://blog.google/products/search/search-language-understanding-bert/) by search engines like Google.\n",
    "\n",
    "These approaches are both promising, but each has their shortcomings: the first one can be slow due to its iterative nature and the second one requires embedding your entire knowledge base in advance, continuously embedding new content and maintaining a vector database.\n",
    "\n",
    "By combining these approaches, and drawing inspiration from [re-ranking](https://www.sbert.net/examples/applications/retrieve_rerank/README.html) methods, we identify an approach that sits in the middle. **This approach can be implemented on top of any existing search system, like the Slack search API, or an internal ElasticSearch instance with private data**. Here’s how it works:\n",
    "\n",
    "![search_augmented_by_query_generation_and_embeddings_reranking.png](../images/search_rerank_answer.png)\n",
    "\n",
    "**Step 1: Search**\n",
    "\n",
    "1.  User asks a question.\n",
    "2.  GPT generates a list of potential queries.\n",
    "3.  Search queries are executed in parallel.\n",
    "\n",
    "**Step 2: Re-rank**\n",
    "\n",
    "1.  Embeddings for each result are used to calculate semantic similarity to a generated hypothetical ideal answer to the user question.\n",
    "2.  Results are ranked and filtered based on this similarity metric.\n",
    "\n",
    "**Step 3: Answer**\n",
    "\n",
    "1.  Given the top search results, the model generates an answer to the user’s question, including references and links.\n",
    "\n",
    "This hybrid approach offers relatively low latency and can be integrated into any existing search endpoint, without requiring the upkeep of a vector database. Let's dive into it! We will use the [News API](https://newsapi.org/) as an example domain to search over.\n",
    "\n",
    "## Setup\n",
    "\n",
    "In addition to your `OPENAI_API_KEY`, you'll have to include a `NEWS_API_KEY` in your environment. You can get an API key [here](https://newsapi.org/).\n"
   ]
  },
  {
   "cell_type": "code",
   "execution_count": 1,
   "metadata": {},
   "outputs": [],
   "source": [
    "%%capture\n",
    "%env NEWS_API_KEY = YOUR_NEWS_API_KEY\n"
   ]
  },
  {
   "cell_type": "code",
   "execution_count": 2,
   "metadata": {},
   "outputs": [],
   "source": [
    "from datetime import date, timedelta  # date handling for fetching recent news\n",
    "from IPython import display  # for pretty printing\n",
    "import json  # for parsing the JSON api responses and model outputs\n",
    "from numpy import dot  # for cosine similarity\n",
    "from openai import OpenAI\n",
    "import os  # for loading environment variables\n",
    "import requests  # for making the API requests\n",
    "from tqdm.notebook import tqdm  # for printing progress bars\n",
    "\n",
    "client = OpenAI(api_key=os.environ.get(\"OPENAI_API_KEY\", \"<your OpenAI API key if not set as env var>\"))\n",
    "\n",
    "# Load environment variables\n",
    "news_api_key = os.getenv(\"NEWS_API_KEY\")\n",
    "\n",
    "GPT_MODEL = \"gpt-3.5-turbo\"\n",
    "\n",
    "\n",
    "# Helper functions\n",
    "def json_gpt(input: str):\n",
    "    completion = client.chat.completions.create(model=GPT_MODEL,\n",
    "    messages=[\n",
    "        {\"role\": \"system\", \"content\": \"Output only valid JSON\"},\n",
    "        {\"role\": \"user\", \"content\": input},\n",
    "    ],\n",
    "    temperature=0.5)\n",
    "\n",
    "    text = completion.choices[0].message.content\n",
    "    parsed = json.loads(text)\n",
    "\n",
    "    return parsed\n",
    "\n",
    "\n",
    "def embeddings(input: list[str]) -> list[list[str]]:\n",
<<<<<<< HEAD
    "    response = openai.Embedding.create(model=\"text-embedding-3-small\", input=input)\n",
=======
    "    response = client.embeddings.create(model=\"text-embedding-ada-002\", input=input)\n",
>>>>>>> 2c441ab9
    "    return [data.embedding for data in response.data]"
   ]
  },
  {
   "attachments": {},
   "cell_type": "markdown",
   "metadata": {},
   "source": [
    "## 1. Search\n",
    "\n",
    "It all starts with a user question.\n"
   ]
  },
  {
   "cell_type": "code",
   "execution_count": 3,
   "metadata": {},
   "outputs": [],
   "source": [
    "# User asks a question\n",
    "USER_QUESTION = \"Who won the NBA championship? And who was the MVP? Tell me a bit about the last game.\""
   ]
  },
  {
   "attachments": {},
   "cell_type": "markdown",
   "metadata": {},
   "source": [
    "Now, in order to be as exhaustive as possible, we use the model to generate a list of diverse queries based on this question.\n"
   ]
  },
  {
   "cell_type": "code",
   "execution_count": 4,
   "metadata": {},
   "outputs": [
    {
     "data": {
      "text/plain": [
       "['NBA championship winner',\n",
       " 'MVP of NBA championship',\n",
       " 'Last game of NBA championship',\n",
       " 'NBA finals winner',\n",
       " 'Most valuable player of NBA championship',\n",
       " 'Finals game of NBA',\n",
       " 'Who won the NBA finals',\n",
       " 'NBA championship game summary',\n",
       " 'NBA finals MVP',\n",
       " 'Champion of NBA playoffs',\n",
       " 'NBA finals last game highlights',\n",
       " 'NBA championship series result',\n",
       " 'NBA finals game score',\n",
       " 'NBA finals game recap',\n",
       " 'NBA champion team and player',\n",
       " 'NBA finals statistics',\n",
       " 'NBA championship final score',\n",
       " 'NBA finals best player',\n",
       " 'NBA playoffs champion and MVP',\n",
       " 'NBA finals game analysis',\n",
       " 'Who won the NBA championship? And who was the MVP? Tell me a bit about the last game.']"
      ]
     },
     "execution_count": 4,
     "metadata": {},
     "output_type": "execute_result"
    }
   ],
   "source": [
    "QUERIES_INPUT = f\"\"\"\n",
    "You have access to a search API that returns recent news articles.\n",
    "Generate an array of search queries that are relevant to this question.\n",
    "Use a variation of related keywords for the queries, trying to be as general as possible.\n",
    "Include as many queries as you can think of, including and excluding terms.\n",
    "For example, include queries like ['keyword_1 keyword_2', 'keyword_1', 'keyword_2'].\n",
    "Be creative. The more queries you include, the more likely you are to find relevant results.\n",
    "\n",
    "User question: {USER_QUESTION}\n",
    "\n",
    "Format: {{\"queries\": [\"query_1\", \"query_2\", \"query_3\"]}}\n",
    "\"\"\"\n",
    "\n",
    "queries = json_gpt(QUERIES_INPUT)[\"queries\"]\n",
    "\n",
    "# Let's include the original question as well for good measure\n",
    "queries.append(USER_QUESTION)\n",
    "\n",
    "queries"
   ]
  },
  {
   "attachments": {},
   "cell_type": "markdown",
   "metadata": {},
   "source": [
    "The queries look good, so let's run the searches.\n"
   ]
  },
  {
   "cell_type": "code",
   "execution_count": 5,
   "metadata": {},
   "outputs": [
    {
     "data": {
      "application/vnd.jupyter.widget-view+json": {
       "model_id": "6c750d6e5b2846b6834bad47ea5bef8b",
       "version_major": 2,
       "version_minor": 0
      },
      "text/plain": [
       "  0%|          | 0/21 [00:00<?, ?it/s]"
      ]
     },
     "metadata": {},
     "output_type": "display_data"
    },
    {
     "name": "stdout",
     "output_type": "stream",
     "text": [
      "Total number of articles: 554\n",
      "Top 5 articles of query 1: \n",
      "\n",
      "Title: Nascar takes on Le Mans as LeBron James gets centenary race under way\n",
      "Description: <ul><li>Nascar has presence at iconic race for first time since 1976</li><li>NBA superstar LeBron James waves flag as honorary starter</li></ul>The crowd chanted “U-S-A! U-S-A!” as Nascar driver lineup for the 24 Hours of Le Mans passed through the city cente…\n",
      "Content: The crowd chanted U-S-A! U-S-A! as Nascar driver lineup for the 24 Hours of Le Mans passed through t...\n",
      "\n",
      "Title: NBA finals predictions: Nuggets or Heat? Our writers share their picks\n",
      "Description: Denver or Miami? Our contributors pick the winner, key players and dark horses before the NBA’s grand finale tips offA lot has been made of the importance of a balanced roster with continuity, but, somehow, still not enough. The Nuggets are the prime example …\n",
      "Content: The Nuggets are here because \n",
      "A lot has been made of the importance of a balanced roster with conti...\n",
      "\n",
      "Title: Unboxing: Michelob ULTRA and Artist Futura Enshrine the NBA Championship In Custom Hand-Painted Bottles\n",
      "Description: As the 2022-2023 NBA Championship nears the end, Michelob ULTRA brings joy to sports fans who will gather to watch the showdown between the Denver Nuggets and Miami Heat. The beermaker teamed up with artist Futura to remix its newly-designed 2023 Champ Bottle…\n",
      "Content: As the 2022-2023 NBA Championship nears the end, Michelob ULTRA brings joy to sports fans who will g...\n",
      "\n",
      "Title: Futura and Michelob ULTRA Toast to the NBA Finals With Abstract Artwork Crafted From the Brand’s 2023 Limited-Edition Championship Bottles\n",
      "Description: The sun is out to play, and so is Michelob ULTRA. With the 2022-2023 NBA Finals underway, the beermaker is back with its celebratory NBA Champ Bottles. This year, the self-proclaimed MVP of joy is dropping a limited-edition bottle made in collaboration with a…\n",
      "Content: The sun is out to play, and so is Michelob ULTRA. With the 2022-2023 NBA Finals underway, the beerma...\n",
      "\n",
      "Title: Signed and Delivered, Futura and Michelob ULTRA Will Gift Hand-Painted Bottles to This Year’s NBA Championship Team\n",
      "Description: Michelob ULTRA, the MVP of joy and official beer sponsor of the NBA is back to celebrate with basketball lovers and sports fans around the globe as the NBA 2022-2023 season comes to a nail-biting close. In collaboration with artist Futura, Michelob ULTRA will…\n",
      "Content: Michelob ULTRA, the MVP of joy and official beer sponsor of the NBA is back to celebrate with basket...\n",
      "\n"
     ]
    }
   ],
   "source": [
    "def search_news(\n",
    "    query: str,\n",
    "    news_api_key: str = news_api_key,\n",
    "    num_articles: int = 50,\n",
    "    from_datetime: str = \"2023-06-01\",  # the 2023 NBA finals were played in June 2023\n",
    "    to_datetime: str = \"2023-06-30\",\n",
    ") -> dict:\n",
    "    response = requests.get(\n",
    "        \"https://newsapi.org/v2/everything\",\n",
    "        params={\n",
    "            \"q\": query,\n",
    "            \"apiKey\": news_api_key,\n",
    "            \"pageSize\": num_articles,\n",
    "            \"sortBy\": \"relevancy\",\n",
    "            \"from\": from_datetime,\n",
    "            \"to\": to_datetime,\n",
    "        },\n",
    "    )\n",
    "\n",
    "    return response.json()\n",
    "\n",
    "\n",
    "articles = []\n",
    "\n",
    "for query in tqdm(queries):\n",
    "    result = search_news(query)\n",
    "    if result[\"status\"] == \"ok\":\n",
    "        articles = articles + result[\"articles\"]\n",
    "    else:\n",
    "        raise Exception(result[\"message\"])\n",
    "\n",
    "# remove duplicates\n",
    "articles = list({article[\"url\"]: article for article in articles}.values())\n",
    "\n",
    "print(\"Total number of articles:\", len(articles))\n",
    "print(\"Top 5 articles of query 1:\", \"\\n\")\n",
    "\n",
    "for article in articles[0:5]:\n",
    "    print(\"Title:\", article[\"title\"])\n",
    "    print(\"Description:\", article[\"description\"])\n",
    "    print(\"Content:\", article[\"content\"][0:100] + \"...\")\n",
    "    print()\n"
   ]
  },
  {
   "attachments": {},
   "cell_type": "markdown",
   "metadata": {},
   "source": [
    "As we can see, oftentimes, the search queries will return a large number of results, many of which are not relevant to the original question asked by the user. In order to improve the quality of the final answer, we use embeddings to re-rank and filter the results.\n",
    "\n",
    "## 2. Re-rank\n",
    "\n",
    "Drawing inspiration from [HyDE (Gao et al.)](https://arxiv.org/abs/2212.10496), we first generate a hypothetical ideal answer to rerank our compare our results against. This helps prioritize results that look like good answers, rather than those similar to our question. Here’s the prompt we use to generate our hypothetical answer.\n"
   ]
  },
  {
   "cell_type": "code",
   "execution_count": 6,
   "metadata": {},
   "outputs": [
    {
     "data": {
      "text/plain": [
       "'The NBA championship was won by TEAM NAME. The MVP was awarded to PLAYER NAME. The last game was held at STADIUM NAME, where both teams played with great energy and enthusiasm. It was a close game, but in the end, TEAM NAME emerged victorious.'"
      ]
     },
     "execution_count": 6,
     "metadata": {},
     "output_type": "execute_result"
    }
   ],
   "source": [
    "HA_INPUT = f\"\"\"\n",
    "Generate a hypothetical answer to the user's question. This answer will be used to rank search results. \n",
    "Pretend you have all the information you need to answer, but don't use any actual facts. Instead, use placeholders\n",
    "like NAME did something, or NAME said something at PLACE. \n",
    "\n",
    "User question: {USER_QUESTION}\n",
    "\n",
    "Format: {{\"hypotheticalAnswer\": \"hypothetical answer text\"}}\n",
    "\"\"\"\n",
    "\n",
    "hypothetical_answer = json_gpt(HA_INPUT)[\"hypotheticalAnswer\"]\n",
    "\n",
    "hypothetical_answer\n"
   ]
  },
  {
   "attachments": {},
   "cell_type": "markdown",
   "metadata": {},
   "source": [
    "Now, let's generate embeddings for the search results and the hypothetical answer. We then calculate the cosine distance between these embeddings, giving us a semantic similarity metric. Note that we can simply calculate the dot product in lieu of doing a full cosine similarity calculation since the OpenAI embeddings are returned normalized in our API.\n"
   ]
  },
  {
   "cell_type": "code",
   "execution_count": 7,
   "metadata": {},
   "outputs": [
    {
     "data": {
      "text/plain": [
       "[0.7854456526852069,\n",
       " 0.8086023500072106,\n",
       " 0.8002998147018501,\n",
       " 0.7961229569526956,\n",
       " 0.798354506673743,\n",
       " 0.758216458795653,\n",
       " 0.7753754083127359,\n",
       " 0.7494958338411927,\n",
       " 0.804733946801739,\n",
       " 0.8405965885235218]"
      ]
     },
     "execution_count": 7,
     "metadata": {},
     "output_type": "execute_result"
    }
   ],
   "source": [
    "hypothetical_answer_embedding = embeddings(hypothetical_answer)[0]\n",
    "article_embeddings = embeddings(\n",
    "    [\n",
    "        f\"{article['title']} {article['description']} {article['content'][0:100]}\"\n",
    "        for article in articles\n",
    "    ]\n",
    ")\n",
    "\n",
    "# Calculate cosine similarity\n",
    "cosine_similarities = []\n",
    "for article_embedding in article_embeddings:\n",
    "    cosine_similarities.append(dot(hypothetical_answer_embedding, article_embedding))\n",
    "\n",
    "cosine_similarities[0:10]\n"
   ]
  },
  {
   "attachments": {},
   "cell_type": "markdown",
   "metadata": {},
   "source": [
    "Finally, we use these similarity scores to sort and filter the results.\n"
   ]
  },
  {
   "cell_type": "code",
   "execution_count": 8,
   "metadata": {},
   "outputs": [
    {
     "name": "stdout",
     "output_type": "stream",
     "text": [
      "Top 5 articles: \n",
      "\n",
      "Title: NBA Finals: Denver Nuggets beat Miami Hea, lift thier first-ever NBA title\n",
      "Description: Denver Nuggets won their maiden NBA Championship trophy defeating Miami Heat 94-89 in Game 5 of the NBA Final held on Tuesday at the Ball Arena in Denver\n",
      "Content: Denver Nuggets won their maiden NBA Championship trophy defeating Miami Heat 94-89 in Game 5 of the ...\n",
      "Score: 0.8445817523602124\n",
      "\n",
      "Title: Photos: Denver Nuggets celebrate their first NBA title\n",
      "Description: The Nuggets capped off an impressive postseason by beating the Miami Heat in the NBA Finals.\n",
      "Content: Thousands of supporters watched along the streets of Denver, Colorado as the US National Basketball ...\n",
      "Score: 0.842070667753606\n",
      "\n",
      "Title: Denver Nuggets win first NBA championship title in Game 5 victory over Miami Heat\n",
      "Description: The Denver Nuggets won their first NBA championship Monday night, downing the Miami Heat 94-89 at Ball Arena in Denver to take Game 5 of the NBA Finals.\n",
      "Content: The Denver Nuggets won their first NBA championship Monday night, downing the Miami Heat 94-89 at Ba...\n",
      "Score: 0.8409346078172385\n",
      "\n",
      "Title: Denver Nuggets Capture Their First NBA Championship Behind Unbreakable Chemistry\n",
      "Description: After 47 years of waiting, the Denver Nuggets are NBA champions. Led by Nikola Jokic and Jamal Murray, they reached the mountain top by staying true to themselves.\n",
      "Content: DENVER, CO - JUNE 12: Jamal Murray (27) of the Denver Nuggets celebrates as he leaves the court ... ...\n",
      "Score: 0.8405965885235218\n",
      "\n",
      "Title: NBA Finals: Nikola Jokic, Denver Nuggets survive Miami Heat to secure franchise's first NBA championship\n",
      "Description: In a rock-fight of a Game 5, the Denver Nuggets reached the NBA mountaintop from the foothills of the Rockies, winning their first-ever championship and setting Nikola Jokic's legacy as an all-timer in stone.\n",
      "Content: DENVER, COLORADO - JUNE 12: Jamal Murray #27 of the Denver Nuggets reacts during the fourth quarter ...\n",
      "Score: 0.8389716330890262\n",
      "\n"
     ]
    }
   ],
   "source": [
    "scored_articles = zip(articles, cosine_similarities)\n",
    "\n",
    "# Sort articles by cosine similarity\n",
    "sorted_articles = sorted(scored_articles, key=lambda x: x[1], reverse=True)\n",
    "\n",
    "# Print top 5 articles\n",
    "print(\"Top 5 articles:\", \"\\n\")\n",
    "\n",
    "for article, score in sorted_articles[0:5]:\n",
    "    print(\"Title:\", article[\"title\"])\n",
    "    print(\"Description:\", article[\"description\"])\n",
    "    print(\"Content:\", article[\"content\"][0:100] + \"...\")\n",
    "    print(\"Score:\", score)\n",
    "    print()\n"
   ]
  },
  {
   "attachments": {},
   "cell_type": "markdown",
   "metadata": {},
   "source": [
    "Awesome! These results look a lot more relevant to our original query. Now, let's use the top 5 results to generate a final answer.\n",
    "\n",
    "## 3. Answer\n"
   ]
  },
  {
   "cell_type": "code",
   "execution_count": 9,
   "metadata": {},
   "outputs": [
    {
     "data": {
      "text/markdown": [
       "The Denver Nuggets won their first-ever NBA championship by defeating the Miami Heat 94-89 in Game 5 of the NBA Finals held on Tuesday at the Ball Arena in Denver, according to this [Business Standard article](https://www.business-standard.com/sports/other-sports-news/nba-finals-denver-nuggets-beat-miami-hea-lift-thier-first-ever-nba-title-123061300285_1.html). Nikola Jokic, the Nuggets' center, was named the NBA Finals MVP. In a rock-fight of a Game 5, the Nuggets reached the NBA mountaintop, securing their franchise's first NBA championship and setting Nikola Jokic's legacy as an all-timer in stone, according to this [Yahoo Sports article](https://sports.yahoo.com/nba-finals-nikola-jokic-denver-nuggets-survive-miami-heat-to-secure-franchises-first-nba-championship-030321214.html). For more information and photos of the Nuggets' celebration, check out this [Al Jazeera article](https://www.aljazeera.com/gallery/2023/6/15/photos-denver-nuggets-celebrate-their-first-nba-title) and this [CNN article](https://www.cnn.com/2023/06/12/sport/denver-nuggets-nba-championship-spt-intl?cid=external-feeds_iluminar_yahoo)."
      ],
      "text/plain": [
       "<IPython.core.display.Markdown object>"
      ]
     },
     "metadata": {},
     "output_type": "display_data"
    }
   ],
   "source": [
    "formatted_top_results = [\n",
    "    {\n",
    "        \"title\": article[\"title\"],\n",
    "        \"description\": article[\"description\"],\n",
    "        \"url\": article[\"url\"],\n",
    "    }\n",
    "    for article, _score in sorted_articles[0:5]\n",
    "]\n",
    "\n",
    "ANSWER_INPUT = f\"\"\"\n",
    "Generate an answer to the user's question based on the given search results. \n",
    "TOP_RESULTS: {formatted_top_results}\n",
    "USER_QUESTION: {USER_QUESTION}\n",
    "\n",
    "Include as much information as possible in the answer. Reference the relevant search result urls as markdown links.\n",
    "\"\"\"\n",
    "\n",
    "completion = client.chat.completions.create(\n",
    "    model=GPT_MODEL,\n",
    "    messages=[{\"role\": \"user\", \"content\": ANSWER_INPUT}],\n",
    "    temperature=0.5,\n",
    "    stream=True,\n",
    ")\n",
    "\n",
    "text = \"\"\n",
    "for chunk in completion:\n",
    "    text += chunk.choices[0].delta.content\n",
    "    display.clear_output(wait=True)\n",
    "    display.display(display.Markdown(text))"
   ]
  }
 ],
 "metadata": {
  "kernelspec": {
   "display_name": "Python 3",
   "language": "python",
   "name": "python3"
  },
  "language_info": {
   "codemirror_mode": {
    "name": "ipython",
    "version": 3
   },
   "file_extension": ".py",
   "mimetype": "text/x-python",
   "name": "python",
   "nbconvert_exporter": "python",
   "pygments_lexer": "ipython3",
   "version": "3.11.0"
  },
  "orig_nbformat": 4
 },
 "nbformat": 4,
 "nbformat_minor": 2
}<|MERGE_RESOLUTION|>--- conflicted
+++ resolved
@@ -58,6 +58,7 @@
    "metadata": {},
    "outputs": [],
    "source": [
+    "# Dependencies\n",
     "from datetime import date, timedelta  # date handling for fetching recent news\n",
     "from IPython import display  # for pretty printing\n",
     "import json  # for parsing the JSON api responses and model outputs\n",
@@ -91,11 +92,7 @@
     "\n",
     "\n",
     "def embeddings(input: list[str]) -> list[list[str]]:\n",
-<<<<<<< HEAD
-    "    response = openai.Embedding.create(model=\"text-embedding-3-small\", input=input)\n",
-=======
     "    response = client.embeddings.create(model=\"text-embedding-ada-002\", input=input)\n",
->>>>>>> 2c441ab9
     "    return [data.embedding for data in response.data]"
    ]
   },
