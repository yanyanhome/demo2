--- conflicted
+++ resolved
@@ -37,12 +37,8 @@
     "\n",
     "For `cl100k_base` and `p50k_base` encodings:\n",
     "- Python: [tiktoken](https://github.com/openai/tiktoken/blob/main/README.md)\n",
-<<<<<<< HEAD
     "- .NET / C#: [SharpToken](https://github.com/dmitry-brazhenko/SharpToken), [TiktokenSharp](https://github.com/aiqinxuancai/TiktokenSharp)\n",
-=======
-    "- .NET / C#: [SharpToken](https://github.com/dmitry-brazhenko/SharpToken)\n",
     "- Java: [jtokkit](https://github.com/knuddelsgmbh/jtokkit)\n",
->>>>>>> 21d1834e
     "\n",
     "For `r50k_base` (`gpt2`) encodings, tokenizers are available in many languages.\n",
     "- Python: [tiktoken](https://github.com/openai/tiktoken/blob/main/README.md) (or alternatively [GPT2TokenizerFast](https://huggingface.co/docs/transformers/model_doc/gpt2#transformers.GPT2TokenizerFast))\n",
