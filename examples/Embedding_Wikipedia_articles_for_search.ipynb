--- conflicted
+++ resolved
@@ -37,12 +37,6 @@
     "# imports\n",
     "import mwclient  # for downloading example Wikipedia articles\n",
     "import mwparserfromhell  # for splitting Wikipedia articles into sections\n",
-<<<<<<< HEAD
-    "import pandas as pd  # for DataFrames to store article sections and embeddings\n",
-    "import re  # for cutting <ref> links out of Wikipedia articles\n",
-    "import tiktoken  # for counting tokens\n",
-    "from openai import OpenAI\n",
-=======
     "import openai  # for generating embeddings\n",
     "import os  # for environment variables\n",
     "import pandas as pd  # for DataFrames to store article sections and embeddings\n",
@@ -58,13 +52,6 @@
    "metadata": {},
    "source": [
     "Install any missing libraries with `pip install` in your terminal. E.g.,\n",
-    "\n",
-    "```zsh\n",
-    "pip install openai\n",
-    "```\n",
-    "\n",
-    "(You can also do this in a notebook cell with `!pip install openai`.)\n",
->>>>>>> 62a7764b
     "\n",
     "client = OpenAI()\n"
    ]
